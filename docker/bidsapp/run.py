--- conflicted
+++ resolved
@@ -244,23 +244,6 @@
         sr_id = 1
 
     # Initialize an instance of AnatomicalPipeline
-<<<<<<< HEAD
-    pipeline = AnatomicalPipeline(bids_dir,
-                                  output_dir,
-                                  subject,
-                                  p_ga,
-                                  p_stacks,
-                                  srID,
-                                  session,
-                                  paramTV,
-                                  masks_derivatives_dir,
-                                  masks_desc,
-                                  p_dict_custom_interfaces=dict_custom_interfaces,
-                                  p_verbose=verbose,
-                                  openmp_number_of_cores=openmp_number_of_cores,
-                                  nipype_number_of_cores=nipype_number_of_cores
-                                  )
-=======
     if run_type == "sr":
         pipeline = SRReconPipeline(
             bids_dir,
@@ -275,6 +258,7 @@
             labels_derivatives_dir,
             masks_desc,
             p_dict_custom_interfaces=dict_custom_interfaces,
+            p_verbose=verbose,
             p_openmp_number_of_cores=openmp_number_of_cores,
             p_nipype_number_of_cores=nipype_number_of_cores
             )
@@ -290,13 +274,13 @@
             masks_derivatives_dir,
             masks_desc,
             p_dict_custom_interfaces=dict_custom_interfaces,
+            p_verbose=verbose,
             p_openmp_number_of_cores=openmp_number_of_cores,
             p_nipype_number_of_cores=nipype_number_of_cores,
             )
     else:
         raise ValueError(f"Invalid run_type {run_type}."
                          f"Please choose from ('sr,'preprocessing').")
->>>>>>> f7b407ea
 
     # Create the super resolution Nipype workflow
     pipeline.create_workflow()
@@ -326,12 +310,7 @@
     print("INFO: Environment variable OMP_NUM_THREADS set to: "
           "{}".format(os.environ["OMP_NUM_THREADS"]))
 
-<<<<<<< HEAD
     with open(args.param_file, 'r') as f:
-=======
-    print(args.param_file)
-    with open(args.param_file, "r") as f:
->>>>>>> f7b407ea
         participants_params = json.load(f)
 
     subjects_to_analyze = []
@@ -355,18 +334,24 @@
 
             for sr_params in sr_list:
 
-<<<<<<< HEAD
-                srID = sr_params['sr-id'] if 'sr-id' in sr_params.keys() else None
-                ses = sr_params["session"] if "session" in sr_params.keys() else None
-                ga = sr_params['ga'] if 'ga' in sr_params.keys() else None
-                stacks = sr_params['stacks'] if 'stacks' in sr_params.keys() else None
-                paramTV = sr_params['paramTV'] if 'paramTV' in sr_params.keys() else None
-                masks_desc = sr_params['masks_desc'] if 'masks_desc' in sr_params.keys() else None
-
-                dict_custom_interfaces = sr_params['custom_interfaces'] if 'custom_interfaces' in sr_params.keys() else None
-
-                if srID is None:
-                    e = f'Subject {sub} was not processed because of missing parameters.'
+                sr_id = sr_params["sr-id"] if "sr-id" in sr_params.keys() \
+                    else None
+                ses = sr_params["session"] if "session" in sr_params.keys() \
+                    else None
+                ga = sr_params["ga"] if "ga" in sr_params.keys() else None
+                stacks = sr_params["stacks"] if "stacks" in sr_params.keys() \
+                    else None
+                param_TV = sr_params["paramTV"] if "paramTV" in \
+                    sr_params.keys() else None
+                masks_desc = sr_params["masks_desc"] if "masks_desc" in \
+                    sr_params.keys() else None
+
+                dict_custom_interfaces = sr_params["custom_interfaces"] \
+                    if "custom_interfaces" in sr_params.keys() else None
+
+                if sr_id is None:
+                    e = f'Subject {sub} was not processed ' \
+                        f'because of missing parameters.'
                     failed_dict[sub] += [e]
                     print(e)
                     continue
@@ -377,9 +362,10 @@
                                session=ses,
                                p_ga=ga,
                                p_stacks=stacks,
-                               paramTV=paramTV,
-                               srID=srID,
+                               param_TV=param_TV,
+                               sr_id=sr_id,
                                masks_derivatives_dir=args.masks_derivatives_dir,
+                               labels_derivatives_dir=args.labels_derivatives_dir,
                                masks_desc=masks_desc,
                                dict_custom_interfaces=dict_custom_interfaces,
                                verbose=args.verbose,
@@ -401,47 +387,5 @@
         for sub, v in failed_dict.items():
             for error in v:
                 print("-> ", error)
-=======
-                sr_id = sr_params["sr-id"] if "sr-id" in sr_params.keys() \
-                    else None
-                ses = sr_params["session"] if "session" in sr_params.keys() \
-                    else None
-                ga = sr_params["ga"] if "ga" in sr_params.keys() else None
-                stacks = sr_params["stacks"] if "stacks" in sr_params.keys() \
-                    else None
-                param_TV = sr_params["paramTV"] if "paramTV" in \
-                    sr_params.keys() else None
-                masks_desc = sr_params["masks_desc"] if "masks_desc" in \
-                    sr_params.keys() else None
-
-                dict_custom_interfaces = sr_params["custom_interfaces"] \
-                    if "custom_interfaces" in sr_params.keys() else None
-
-                if sr_id is None:
-                    print(f"WARNING: Do not process subjects {sub} "
-                          "because of missing parameters.")
-                    continue
-
-                res = main(bids_dir=args.bids_dir,
-                           output_dir=args.output_dir,
-                           subject=sub,
-                           session=ses,
-                           run_type=args.run_type,
-                           p_ga=ga,
-                           p_stacks=stacks,
-                           param_TV=param_TV,
-                           sr_id=sr_id,
-                           masks_derivatives_dir=args.masks_derivatives_dir,
-                           labels_derivatives_dir=args.labels_derivatives_dir,
-                           masks_desc=masks_desc,
-                           dict_custom_interfaces=dict_custom_interfaces,
-                           nipype_number_of_cores=nipype_nb_of_cores,
-                           openmp_number_of_cores=openmp_nb_of_cores,
-                           memory=args.memory
-                           )
-        else:
-            print(f"WARNING: Do not process subjects {sub} "
-                  "because of missing configuration.")
->>>>>>> f7b407ea
 
     sys.exit(0)