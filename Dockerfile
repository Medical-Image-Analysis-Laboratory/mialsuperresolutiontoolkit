FROM ubuntu:14.04

##############################################################
# Ubuntu system setup
##############################################################
ENV MAMBA_ROOT_PREFIX /opt/conda
RUN apt-get update && \
    apt-get install software-properties-common -y && \
    apt-add-repository ppa:saiarcot895/myppa -y && \
    apt-get update && \
    apt-get -y install apt-fast \
    && apt-fast install -y \
    build-essential \
    exfat-fuse \
    exfat-utils \
    npm \
    curl \
    bzip2 \
    xvfb \
    x11-apps \
    git \
    gcc-4.8 \
        g++-4.8 \
        cmake \
        libtclap-dev \
        libinsighttoolkit4.5 \
        libinsighttoolkit4-dev \
        libvtk5-dev \
        libvtk5-qt4-dev \
        libvtk5.8 \
        libvtk5.8-qt4 \
        tcl-vtk \
        libvtk-java \
        python-vtk \
        python-vtkgdcm \
        libncurses5  \
        libncurses5-dev \
    libann-dev && \
    curl -L http://micro.mamba.pm/api/micromamba/linux-64/latest | \
    tar -xj -C /tmp bin/micromamba && \
	cp /tmp/bin/micromamba /bin/micromamba 

##############################################################
# Setup and update micromamba 
##############################################################
RUN mkdir -p "$(dirname $MAMBA_ROOT_PREFIX)" && \
    /bin/micromamba shell init -s bash -p ~/micromamba 
ENV PATH="$MAMBA_ROOT_PREFIX/bin:${PATH}"

##############################################################
# User/group creation
##############################################################
RUN groupadd -r -g 1000 mialsrtk && \
    useradd -r -M -u 1000 -g mialsrtk mialsrtk

##############################################################
# Copy and compile C++ MIALSRTK code
##############################################################
# Copy only C++ source code
RUN mkdir -p /opt/mialsuperresolutiontoolkit/src
COPY src/ /opt/mialsuperresolutiontoolkit/src/

# Create the build directory and set the working directory
# to this directory
WORKDIR /opt/mialsuperresolutiontoolkit
RUN mkdir build
WORKDIR /opt/mialsuperresolutiontoolkit/build

# Configure and compile C++ MIALSRTK tools
# You can increase the number of cores used by make ("make -jN")
# to speed up local build. However, make sure that it is
# set back to make -j2 before pushing any change to GitHub.
RUN cmake -D CMAKE_BUILD_TYPE=Release -D CMAKE_INSTALL_PREFIX=/usr/local -D USE_OMP:BOOL=ON ../src \
    && make -j6 && make install

##############################################################
# Make MIALSRTK happy
##############################################################
ENV BIN_DIR "/usr/local/bin"
ENV PATH "${BIN_DIR}:$PATH"

##############################################################
# Python cache setup and creation of conda environment
##############################################################
# Create .cache and set right permissions for generated
# Python egg cache
RUN mkdir /.cache && \
    chmod -R 777 /.cache

# Set the working directory to /app
WORKDIR /app
RUN chmod -R 777 /app

# Create the conda environment
COPY docker/bidsapp/environment.yml /app/environment.yml
RUN micromamba install -v -y -n base -f /app/environment.yml
# Note that it seems that using an environment name other
# than "base" is not recommended:
# https://github.com/mamba-org/micromamba-docker

<<<<<<< HEAD
RUN echo ""
RUN micromamba repoquery -n base depends nipype
RUN echo ""
RUN micromamba repoquery -n base whoneeds scipy
RUN echo ""
RUN pip install networkx==2.6.3
RUN echo ""
RUN micromamba repoquery -n base whoneeds networkx
RUN echo ""
RUN micromamba list -n base

=======
>>>>>>> 18efefe1
# Make ANTs happy
ENV ANTSPATH="/opt/conda/bin" \
PATH="$ANTSPATH:$PATH"

<<<<<<< HEAD

=======
>>>>>>> 18efefe1
##############################################################
# Setup for scikit-image
#
# Commented for now as it causes issues with Singularity
# for scikit-image = 0.18.3 with OSError:
# [Errno 30] Read-only file system: '/app/skimage/0.18.3/data'
#
# The creation of the datadir for skimage has been introduced
# in 0.17 and so prior versions such as 0.16.2 should not
# perform this process, the version that is now used.
#
# See https://github.com/scikit-image/scikit-image/issues/4664
# for reference.
#
# Similar error encountered for:
#   - fmriprep: https://github.com/nipreps/fmriprep/issues/1777
#   - mriqc: https://neurostars.org/t/read-only-error-in-mriqc-using-singularity-on-cluster/2022
#
##############################################################
# ENV SKIMAGE_VERSION "0.18.3"
# ENV SKIMAGE_DATADIR "/app/skimage"
# RUN mkdir -p "${SKIMAGE_DATADIR}/${SKIMAGE_VERSION}" && \
#     chmod -R 777 "${SKIMAGE_DATADIR}/${SKIMAGE_VERSION}"
# RUN . $CONDA_ENV_PATH/bin/activate $MY_CONDA_PY3ENV && \
#     python -c "import skimage"

##############################################################
# Setup for tensorflow
##############################################################
# Filter out all messages
# ENV TF_CPP_MIN_LOG_LEVEL "0"

# Make tensorflow happy: Use jemalloc instead of malloc.
# Jemalloc suffers less from fragmentation when allocating
# and deallocating large objects
RUN apt-get update && apt-get install -y libjemalloc-dev && \
    rm -rf /var/lib/apt/lists/*
ENV LD_PRELOAD=/usr/lib/x86_64-linux-gnu/libjemalloc.so

# Use tcmalloc instead of malloc in TensorFLow
# that suffers less from fragmentation when
# allocating and deallocating large objects
# RUN apt-get update && apt-get install -y google-perftools && \
#     rm -rf /var/lib/apt/lists/*
# ENV LD_PRELOAD=/usr/lib/libtcmalloc.so.4

##############################################################
# Initialize fake DISPLAY
##############################################################
ENV DISPLAY :0

##############################################################
# Copy the rest of the files (Pymialsrtk, license, readme and
# bidsapp entrypoint script) at the end to prevent recompiling
# again the C++ code even if no change was introduced
##############################################################

# Copy PyMIALSRTK code
RUN mkdir -p /opt/mialsuperresolutiontoolkit/pymialsrtk
COPY pymialsrtk/ /opt/mialsuperresolutiontoolkit/pymialsrtk/
COPY setup.py /opt/mialsuperresolutiontoolkit/setup.py
COPY get_version.py /opt/mialsuperresolutiontoolkit/get_version.py

##############################################################
# Copy LICENSE and README and .zenodo.json contributors files
##############################################################
COPY LICENSE.txt /opt/mialsuperresolutiontoolkit/LICENSE.txt
COPY README.md /opt/mialsuperresolutiontoolkit/README.md
COPY .zenodo.json /opt/mialsuperresolutiontoolkit/.zenodo.json

##############################################################
# Arguments passed to the docker build command
##############################################################
ARG BUILD_DATE
ARG VCS_REF
ARG VERSION

##############################################################
# Metadata
##############################################################
LABEL org.label-schema.build-date="$BUILD_DATE"
LABEL org.label-schema.name="MIAL Super-Resolution ToolKit Ubuntu 14.04"
LABEL org.label-schema.description="Computing environment of the MIAL Super-Resolution BIDS App based on Ubuntu 14.04."
LABEL org.label-schema.url="https://mialsrtk.readthedocs.io"
LABEL org.label-schema.vcs-ref="$VCS_REF"
LABEL org.label-schema.vcs-url="https://github.com/Medical-Image-Analysis-Laboratory/mialsuperresolutiontoolkit"
LABEL org.label-schema.version="$VERSION"
LABEL org.label-schema.maintainer="Sebastien Tourbier <sebastien.tourbier@alumni.epfl.ch>"
LABEL org.label-schema.vendor="Centre Hospitalier Universitaire Vaudois (CHUV), Lausanne, Switzerland"
LABEL org.label-schema.schema-version="1.0"
LABEL org.label-schema.docker.cmd="docker run --rm -v ~/data/bids_dataset:/tmp -t sebastientourbier/mialsuperresolutiontoolkit-ubuntu16.04:${VERSION}"<|MERGE_RESOLUTION|>--- conflicted
+++ resolved
@@ -98,28 +98,10 @@
 # than "base" is not recommended:
 # https://github.com/mamba-org/micromamba-docker
 
-<<<<<<< HEAD
-RUN echo ""
-RUN micromamba repoquery -n base depends nipype
-RUN echo ""
-RUN micromamba repoquery -n base whoneeds scipy
-RUN echo ""
-RUN pip install networkx==2.6.3
-RUN echo ""
-RUN micromamba repoquery -n base whoneeds networkx
-RUN echo ""
-RUN micromamba list -n base
-
-=======
->>>>>>> 18efefe1
 # Make ANTs happy
 ENV ANTSPATH="/opt/conda/bin" \
 PATH="$ANTSPATH:$PATH"
 
-<<<<<<< HEAD
-
-=======
->>>>>>> 18efefe1
 ##############################################################
 # Setup for scikit-image
 #
