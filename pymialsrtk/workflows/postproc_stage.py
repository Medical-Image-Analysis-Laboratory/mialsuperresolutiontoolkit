# Copyright © 2016-2021 Medical Image Analysis Laboratory, University Hospital
# Center and University of Lausanne (UNIL-CHUV), Switzerland
#
#  This software is distributed under the open-source license Modified BSD.

"""Module for the postprocessing stage of the super-resolution
reconstruction pipeline."""

import numpy as np

from traits.api import *

from nipype.interfaces.base import (TraitedSpec, File, InputMultiPath,
                                    OutputMultiPath, BaseInterface,
                                    BaseInterfaceInputSpec)
import pymialsrtk.interfaces.preprocess as preprocess
import pymialsrtk.interfaces.postprocess as postprocess
from nipype.pipeline import engine as pe
from nipype.interfaces import utility as util
from nipype.interfaces.io import DataGrabber


<<<<<<< HEAD
def create_postproc_stage(
        p_verbose=False,
        name="postproc_stage"
        ):
=======
def convert_ga(ga):
    ga = int(np.round(ga))
    if ga > 38:
        ga = 38
    elif ga < 21:
        ga = 21
    ga_str = str(ga) + 'exp' if ga > 35 else str(ga)
    return ga_str


def create_postproc_stage(
        p_ga,
        p_do_anat_orientation=False,
        name="postproc_stage"
):
>>>>>>> 9496f993
    """Create a SR preprocessing workflow
    Parameters
    ----------
    ::
        name : name of workflow (default: preproc_stage)
    Inputs::
        inputnode.input_image : Input T2w image (filename)
        inputnode.input_mask : Input mask image (filenames)
    Outputs::
        outputnode.output_image : Postprocessed image (filename)
    Example
    -------
    >>> postproc_stage = create_preproc_stage(p_do_nlm_denoising=False)
    >>> postproc_stage.inputs.inputnode.input_image = 'sub-01_run-1_T2w.nii.gz'
    >>> postproc_stage.inputs.inputnode.input_mask = 'sub-01_run-1_T2w_mask.nii.gz'
    >>> postproc_stage.run() # doctest: +SKIP
    """

    postproc_stage = pe.Workflow(name=name)

    # Set up a node to define all inputs for the postprocessing workflow

    inputnode = pe.Node(
        interface=util.IdentityInterface(
            fields=['input_image', 'input_mask', 'input_sdi']),
        name='inputnode')

    outputnode = pe.Node(
        interface=util.IdentityInterface(
            fields=['output_image', 'output_mask']
        ),
        name='outputnode')

    srtkN4BiasFieldCorrection = pe.Node(
        interface=postprocess.MialsrtkN4BiasFieldCorrection(),
        name='srtkN4BiasFieldCorrection')
    srtkN4BiasFieldCorrection.inputs.verbose = p_verbose

    srtkMaskImage02 = pe.Node(
        interface=preprocess.MialsrtkMaskImage(),
        name='srtkMaskImage02')
    srtkMaskImage02.inputs.verbose = p_verbose

    if p_do_anat_orientation and p_ga is not None:

        ga_str = convert_ga(p_ga)

        atlas_grabber = pe.Node(
            interface=DataGrabber(outfields=['atlas', 'tissue']),
            name='atlas_grabber'
        )
        atlas_grabber.inputs.base_directory = '/sta'
        atlas_grabber.inputs.template = '*'
        atlas_grabber.inputs.raise_on_empty = True
        atlas_grabber.inputs.sort_filelist = True

        atlas_grabber.inputs.field_template = \
            dict(atlas='STA'+ga_str+'.nii.gz')

        resample_t2w_template = pe.Node(
            interface=preprocess.ResampleImage(),
            name='resample_t2w_template'
        )

        compute_alignment = pe.Node(
            interface=preprocess.ComputeAlignmentToReference(),
            name='compute_alignment'
        )

        align_volume = pe.Node(
            interface=preprocess.ApplyAlignmentTransform(),
            name='align_volume'
        )

    postproc_stage.connect(inputnode, "input_image",
                           srtkMaskImage02, "in_file")
    postproc_stage.connect(inputnode, "input_mask",
                           srtkMaskImage02, "in_mask")

    postproc_stage.connect(srtkMaskImage02, "out_im_file",
                           srtkN4BiasFieldCorrection, "input_image")
    postproc_stage.connect(inputnode, "input_mask",
                           srtkN4BiasFieldCorrection, "input_mask")

    if not p_do_anat_orientation:
        postproc_stage.connect(srtkN4BiasFieldCorrection, "output_image",
                               outputnode, "output_image")

        postproc_stage.connect(inputnode, "input_mask",
                               outputnode, "output_mask")

    else:
        postproc_stage.connect(srtkN4BiasFieldCorrection, "output_image",
                               resample_t2w_template, "input_reference")
        postproc_stage.connect(atlas_grabber, "atlas",
                               resample_t2w_template, "input_image")

        postproc_stage.connect(inputnode, "input_sdi",
                               compute_alignment, "input_image")
        postproc_stage.connect(resample_t2w_template, "output_image",
                               compute_alignment, "input_template")

        postproc_stage.connect(srtkN4BiasFieldCorrection, "output_image",
                               align_volume, "input_image")
        postproc_stage.connect(resample_t2w_template, "output_image",
                               align_volume, "input_template")

        postproc_stage.connect(inputnode, "input_mask",
                               align_volume, "input_mask")

        postproc_stage.connect(compute_alignment, "output_transform",
                               align_volume, "input_transform")

        postproc_stage.connect(align_volume, "output_image",
                               outputnode, "output_image")
        postproc_stage.connect(align_volume, "output_mask",
                               outputnode, "output_mask")

    return postproc_stage<|MERGE_RESOLUTION|>--- conflicted
+++ resolved
@@ -20,12 +20,6 @@
 from nipype.interfaces.io import DataGrabber
 
 
-<<<<<<< HEAD
-def create_postproc_stage(
-        p_verbose=False,
-        name="postproc_stage"
-        ):
-=======
 def convert_ga(ga):
     ga = int(np.round(ga))
     if ga > 38:
@@ -39,9 +33,9 @@
 def create_postproc_stage(
         p_ga,
         p_do_anat_orientation=False,
+        p_verbose=False,
         name="postproc_stage"
 ):
->>>>>>> 9496f993
     """Create a SR preprocessing workflow
     Parameters
     ----------
