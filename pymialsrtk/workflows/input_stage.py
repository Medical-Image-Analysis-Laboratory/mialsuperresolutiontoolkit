# Copyright © 2016-2021 Medical Image Analysis Laboratory, University Hospital
# Center and University of Lausanne (UNIL-CHUV), Switzerland
#
#  This software is distributed under the open-source license Modified BSD.

"""Workflow for the management of the input of super-resolution
reconstruction pipeline.
"""

import os
import pkg_resources

from traits.api import *
from nipype.interfaces.base import (TraitedSpec, File, InputMultiPath,
                                    OutputMultiPath, BaseInterface,
                                    BaseInterfaceInputSpec)
from nipype.interfaces import utility as util
from nipype.pipeline import engine as pe
from nipype.interfaces.io import DataGrabber
from nipype.interfaces.utility import IdentityInterface
from pymialsrtk.interfaces import preprocess


<<<<<<< HEAD
def create_input_stage(bids_dir,
                       subject,
                       session,
                       use_manual_masks,
                       m_masks_desc,
                       m_masks_derivatives_dir,
                       m_skip_stacks_ordering,
                       m_stacks,
                       verbose,
                       name="input_stage",
=======
def create_input_stage(p_bids_dir,
                       p_subject,
                       p_session,
                       p_use_manual_masks,
                       p_masks_desc,
                       p_masks_derivatives_dir,
                       p_skip_stacks_ordering,
                       p_stacks,
                       name="input_stage"
>>>>>>> 9496f993
                       ):
    """Create a input management workflow
    for srr pipeline
    Parameters
    ----------
    ::
        name : name of workflow (default: input_stage)
    Inputs::

    Outputs::

    Example
    -------
    >>>
    """

    input_stage = pe.Workflow(name=name)

    sub_ses = p_subject
    sub_path = p_subject
    if p_session is not None:
        sub_ses = ''.join([sub_ses, '_', p_session])
        sub_path = os.path.join(p_subject, p_session)

    output_fields = ['t2ws_filtered', 'masks_filtered', 'stacks_order']

    if not p_skip_stacks_ordering:
        output_fields += ['report_image', 'motion_tsv']

    outputnode = pe.Node(
        interface=util.IdentityInterface(
            fields=output_fields
        ),
        name='outputnode'
    )
    if p_use_manual_masks:
        dg = pe.Node(
            interface=DataGrabber(outfields=['T2ws', 'masks']),
            name='data_grabber'
        )
        dg.inputs.base_directory = p_bids_dir
        dg.inputs.template = '*'
        dg.inputs.raise_on_empty = False
        dg.inputs.sort_filelist = True

        t2ws_template = os.path.join(sub_path, 'anat',
                                     sub_ses + '*_run-*_T2w.nii.gz'
                                     )
        if p_masks_desc is not None:
            masks_template = os.path.join(
                'derivatives', p_masks_derivatives_dir,
                sub_path, 'anat',
                '_'.join([sub_ses, '*_run-*', '_desc-'+p_masks_desc,
                          '*mask.nii.gz'])
            )
        else:
            masks_template = os.path.join(
                'derivatives', p_masks_derivatives_dir,
                sub_path, 'anat',
                '_'.join([sub_ses, '*run-*', '*mask.nii.gz'])
            )
        dg.inputs.field_template = dict(T2ws=t2ws_template,
                                        masks=masks_template)

        brainMask = pe.MapNode(
            interface=IdentityInterface(fields=['out_file']),
            name='brain_masks_bypass',
            iterfield=['out_file'])

        if p_stacks is not None:
            custom_masks_filter = pe.Node(
                interface=preprocess.FilteringByRunid(),
                name='custom_masks_filter')

            custom_masks_filter.inputs.stacks_id = p_stacks

    else:
        dg = pe.Node(interface=DataGrabber(outfields=['T2ws']),
                     name='data_grabber')

        dg.inputs.base_directory = p_bids_dir
        dg.inputs.template = '*'
        dg.inputs.raise_on_empty = False
        dg.inputs.sort_filelist = True

        dg.inputs.field_template = dict(
            T2ws=os.path.join(sub_path, 'anat',
                              sub_ses+'*_run-*_T2w.nii.gz'))

        if p_stacks is not None:
            t2ws_filter_prior_masks = pe.Node(
                interface=preprocess.FilteringByRunid(),
                name='t2ws_filter_prior_masks')
            t2ws_filter_prior_masks.inputs.stacks_id = p_stacks

        brainMask = pe.MapNode(interface=preprocess.BrainExtraction(),
                               name='brainExtraction',
                               iterfield=['in_file'])

        brainMask.inputs.in_ckpt_loc = pkg_resources.resource_filename(
            "pymialsrtk",
            os.path.join("data",
                         "Network_checkpoints",
                         "Network_checkpoints_localization",
                         "Unet.ckpt-88000.index")
        ).split('.index')[0]
        brainMask.inputs.threshold_loc = 0.49
        brainMask.inputs.in_ckpt_seg = pkg_resources.resource_filename(
            "pymialsrtk",
            os.path.join("data",
                         "Network_checkpoints",
                         "Network_checkpoints_segmentation",
                         "Unet.ckpt-20000.index")
        ).split('.index')[0]
        brainMask.inputs.threshold_seg = 0.5

    t2ws_filtered = pe.Node(interface=preprocess.FilteringByRunid(),
                            name='t2ws_filtered')
    masks_filtered = pe.Node(interface=preprocess.FilteringByRunid(),
                             name='masks_filtered')

    if not p_skip_stacks_ordering:
        stacksOrdering = pe.Node(interface=preprocess.StacksOrdering(),
                                 name='stackOrdering')
    else:
        stacksOrdering = pe.Node(
            interface=IdentityInterface(fields=['stacks_order']),
            name='stackOrdering')
<<<<<<< HEAD
        stacksOrdering.inputs.stacks_order = m_stacks
        stacksOrdering.inputs.verbose = verbose
=======
        stacksOrdering.inputs.stacks_order = p_stacks
>>>>>>> 9496f993

    if p_use_manual_masks:
        if p_stacks is not None:
            input_stage.connect(dg, "masks", custom_masks_filter,
                                "input_files")
            input_stage.connect(custom_masks_filter, "output_files",
                                brainMask, "out_file")
        else:
            input_stage.connect(dg, "masks", brainMask, "out_file")
    else:
        if p_stacks is not None:
            input_stage.connect(dg, "T2ws", t2ws_filter_prior_masks,
                                "input_files")
            input_stage.connect(t2ws_filter_prior_masks, "output_files",
                                brainMask, "in_file")
        else:
            input_stage.connect(dg, "T2ws", brainMask, "in_file")

    if not p_skip_stacks_ordering:
        input_stage.connect(brainMask, "out_file",
                            stacksOrdering, "input_masks")

    input_stage.connect(stacksOrdering, "stacks_order",
                        t2ws_filtered, "stacks_id")
    input_stage.connect(dg, "T2ws",
                        t2ws_filtered, "input_files")
    input_stage.connect(stacksOrdering, "stacks_order",
                        masks_filtered, "stacks_id")
    input_stage.connect(brainMask, "out_file",
                        masks_filtered, "input_files")

    input_stage.connect(masks_filtered, "output_files",
                        outputnode, "masks_filtered")
    input_stage.connect(t2ws_filtered, "output_files",
                        outputnode, "t2ws_filtered")
    input_stage.connect(stacksOrdering, "stacks_order",
                        outputnode, "stacks_order")

    if not p_skip_stacks_ordering:
        input_stage.connect(stacksOrdering, "report_image",
                            outputnode, "report_image")
        input_stage.connect(stacksOrdering, "motion_tsv",
                            outputnode, "motion_tsv")

    return input_stage<|MERGE_RESOLUTION|>--- conflicted
+++ resolved
@@ -21,18 +21,6 @@
 from pymialsrtk.interfaces import preprocess
 
 
-<<<<<<< HEAD
-def create_input_stage(bids_dir,
-                       subject,
-                       session,
-                       use_manual_masks,
-                       m_masks_desc,
-                       m_masks_derivatives_dir,
-                       m_skip_stacks_ordering,
-                       m_stacks,
-                       verbose,
-                       name="input_stage",
-=======
 def create_input_stage(p_bids_dir,
                        p_subject,
                        p_session,
@@ -41,8 +29,8 @@
                        p_masks_derivatives_dir,
                        p_skip_stacks_ordering,
                        p_stacks,
+                       p_verbose
                        name="input_stage"
->>>>>>> 9496f993
                        ):
     """Create a input management workflow
     for srr pipeline
@@ -171,12 +159,9 @@
         stacksOrdering = pe.Node(
             interface=IdentityInterface(fields=['stacks_order']),
             name='stackOrdering')
-<<<<<<< HEAD
-        stacksOrdering.inputs.stacks_order = m_stacks
-        stacksOrdering.inputs.verbose = verbose
-=======
+
         stacksOrdering.inputs.stacks_order = p_stacks
->>>>>>> 9496f993
+        stacksOrdering.inputs.verbose = p_verbose
 
     if p_use_manual_masks:
         if p_stacks is not None:
