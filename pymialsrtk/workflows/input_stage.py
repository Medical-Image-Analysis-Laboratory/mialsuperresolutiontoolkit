# Copyright © 2016-2021 Medical Image Analysis Laboratory, University Hospital
# Center and University of Lausanne (UNIL-CHUV), Switzerland
#
#  This software is distributed under the open-source license Modified BSD.

"""Workflow for the management of the input of super-resolution
reconstruction pipeline.
"""

import os
import pkg_resources

from traits.api import *

from nipype.interfaces import utility as util
from nipype.pipeline import engine as pe
from nipype.interfaces.io import DataGrabber
from nipype.interfaces.utility import IdentityInterface
from pymialsrtk.interfaces import preprocess


def create_input_stage(p_bids_dir,
                       p_subject,
                       p_session,
                       p_use_manual_masks,
                       p_masks_desc,
                       p_masks_derivatives_dir,
                       p_labels_derivatives_dir,
                       p_skip_stacks_ordering,
                       p_do_reconstruct_labels,
                       p_stacks,
<<<<<<< HEAD
                       p_verbose,
=======
                       p_do_srr_assessment,
>>>>>>> 51c92ad8
                       name="input_stage"
                       ):
    """Create a input management workflow
    for srr pipeline
    Parameters
    ----------
    ::
        name : name of workflow (default: input_stage)
        p_bids_dir
        p_subject
        p_session
        p_use_manual_masks
        p_masks_desc
        p_masks_derivatives_dir
        p_skip_stacks_ordering
        p_stacks
        p_do_srr_assessment

    Inputs::

    Outputs::
        outputnode.t2ws_filtered
        outputnode.masks_filtered
        outputnode.stacks_order
        outputnode.report_image
        outputnode.motion_tsv
        outputnode.ground_truth (optional, if p_do_srr_assessment=True)
    Example
    -------
    >>>
    """

    input_stage = pe.Workflow(name=name)

    sub_ses = p_subject
    sub_path = p_subject
    if p_session is not None:
        sub_ses = ''.join([sub_ses, '_', p_session])
        sub_path = os.path.join(p_subject, p_session)

    output_fields = ['t2ws_filtered', 'masks_filtered', 'stacks_order']

    if not p_skip_stacks_ordering:
        output_fields += ['report_image', 'motion_tsv']

    if p_do_srr_assessment:
        output_fields += ['hr_reference_image',
                          'hr_reference_mask',
                          'hr_reference_labels']

    if p_do_reconstruct_labels:
        output_fields += ['labels_filtered']

    outputnode = pe.Node(
        interface=util.IdentityInterface(
            fields=output_fields
        ),
        name='outputnode'
    )

    if p_use_manual_masks:
        dg_fields = ['T2ws', 'masks']
        if p_do_reconstruct_labels:
            dg_fields += ['labels']
        dg = pe.Node(
            interface=DataGrabber(outfields=dg_fields),
            name='data_grabber'
        )
        dg.inputs.base_directory = p_bids_dir
        dg.inputs.template = '*'
        dg.inputs.raise_on_empty = False
        dg.inputs.sort_filelist = True

        t2ws_template = os.path.join(sub_path,
                                     'anat',
                                     sub_ses + '*_run-*_T2w.nii.gz'
                                     )
        if p_masks_desc is not None:
            masks_template = os.path.join(
                'derivatives',
                p_masks_derivatives_dir,
                sub_path, 'anat',
                '_'.join([sub_ses, '*_run-*', '_desc-'+p_masks_desc,
                          '*mask.nii.gz'])
            )
        else:
            masks_template = os.path.join(
                'derivatives',
                p_masks_derivatives_dir,
                sub_path, 'anat',
                '_'.join([sub_ses, '*run-*', '*mask.nii.gz'])
            )

        if p_do_reconstruct_labels:
            labels_template = os.path.join(
                'derivatives',
                p_labels_derivatives_dir,
                sub_path,
                'anat',
                '_'.join([sub_ses, '*run-*', '*labels.nii.gz'])
            )

        if p_do_reconstruct_labels:
            dg.inputs.field_template = dict(T2ws=t2ws_template,
                                            masks=masks_template,
                                            labels=labels_template)
        else:
            dg.inputs.field_template = dict(T2ws=t2ws_template,
                                            masks=masks_template)


        brainMask = pe.MapNode(
            interface=IdentityInterface(fields=['out_file']),
            name='brain_masks_bypass',
            iterfield=['out_file'])

        if p_stacks is not None:
            custom_masks_filter = pe.Node(
                interface=preprocess.FilteringByRunid(),
                name='custom_masks_filter')

            custom_masks_filter.inputs.stacks_id = p_stacks

    else:
        dg = pe.Node(interface=DataGrabber(outfields=['T2ws']),
                     name='data_grabber')

        dg.inputs.base_directory = p_bids_dir
        dg.inputs.template = '*'
        dg.inputs.raise_on_empty = False
        dg.inputs.sort_filelist = True

        dg.inputs.field_template = dict(
            T2ws=os.path.join(sub_path, 'anat',
                              sub_ses+'*_run-*_T2w.nii.gz'))

        if p_stacks is not None:
            t2ws_filter_prior_masks = pe.Node(
                interface=preprocess.FilteringByRunid(),
                name='t2ws_filter_prior_masks')
            t2ws_filter_prior_masks.inputs.stacks_id = p_stacks

        brainMask = pe.MapNode(interface=preprocess.BrainExtraction(),
                               name='brainExtraction',
                               iterfield=['in_file'])

        brainMask.inputs.in_ckpt_loc = pkg_resources.resource_filename(
            "pymialsrtk",
            os.path.join("data",
                         "Network_checkpoints",
                         "Network_checkpoints_localization",
                         "Unet.ckpt-88000.index")
        ).split('.index')[0]
        brainMask.inputs.threshold_loc = 0.49
        brainMask.inputs.in_ckpt_seg = pkg_resources.resource_filename(
            "pymialsrtk",
            os.path.join("data",
                         "Network_checkpoints",
                         "Network_checkpoints_segmentation",
                         "Unet.ckpt-20000.index")
        ).split('.index')[0]
        brainMask.inputs.threshold_seg = 0.5

    t2ws_filtered = pe.Node(interface=preprocess.FilteringByRunid(),
                            name='t2ws_filtered')
    masks_filtered = pe.Node(interface=preprocess.FilteringByRunid(),
                             name='masks_filtered')

    if p_do_reconstruct_labels:
        labels_filtered = pe.Node(interface=preprocess.FilteringByRunid(),
                                  name='labels_filtered')

    if not p_skip_stacks_ordering:
        stacksOrdering = pe.Node(interface=preprocess.StacksOrdering(),
                                 name='stackOrdering')
    else:
        stacksOrdering = pe.Node(
            interface=IdentityInterface(fields=['stacks_order']),
            name='stackOrdering')

        stacksOrdering.inputs.stacks_order = p_stacks
        stacksOrdering.inputs.verbose = p_verbose

    if p_do_srr_assessment:

        rg = pe.Node(
            interface=DataGrabber(
                outfields=['T2w', 'mask', 'labels']
            ),
            name='reference_grabber'
        )

        rg.inputs.base_directory = p_bids_dir
        rg.inputs.template = '*'
        rg.inputs.raise_on_empty = False
        rg.inputs.sort_filelist = True

        t2w_template = os.path.join(
            sub_path,
            'anat',
            sub_ses + '_desc-iso_T2w.nii.gz'
        )

        mask_template = os.path.join(
            sub_path,
            'anat',
            sub_ses + '_desc-iso_mask.nii.gz'
        )
        labels_template = os.path.join(
            sub_path,
            'anat',
            sub_ses + '_desc-iso_labels.nii.gz'
        )

        rg.inputs.field_template = dict(
            T2w=t2w_template,
            mask=mask_template,
            labels=labels_template
        )


    if p_use_manual_masks:
        if p_stacks is not None:
            input_stage.connect(dg, "masks", custom_masks_filter,
                                "input_files")
            input_stage.connect(custom_masks_filter, "output_files",
                                brainMask, "out_file")
        else:
            input_stage.connect(dg, "masks", brainMask, "out_file")
    else:
        if p_stacks is not None:
            input_stage.connect(dg, "T2ws", t2ws_filter_prior_masks,
                                "input_files")
            input_stage.connect(t2ws_filter_prior_masks, "output_files",
                                brainMask, "in_file")
        else:
            input_stage.connect(dg, "T2ws", brainMask, "in_file")

    if not p_skip_stacks_ordering:
        input_stage.connect(brainMask, "out_file",
                            stacksOrdering, "input_masks")

    input_stage.connect(stacksOrdering, "stacks_order",
                        t2ws_filtered, "stacks_id")
    input_stage.connect(dg, "T2ws",
                        t2ws_filtered, "input_files")
    input_stage.connect(stacksOrdering, "stacks_order",
                        masks_filtered, "stacks_id")
    input_stage.connect(brainMask, "out_file",
                        masks_filtered, "input_files")

    input_stage.connect(masks_filtered, "output_files",
                        outputnode, "masks_filtered")
    input_stage.connect(t2ws_filtered, "output_files",
                        outputnode, "t2ws_filtered")
    input_stage.connect(stacksOrdering, "stacks_order",
                        outputnode, "stacks_order")

    if p_do_reconstruct_labels:
        input_stage.connect(stacksOrdering, "stacks_order",
                            labels_filtered, "stacks_id")
        input_stage.connect(dg, "labels",
                            labels_filtered, "input_files")

        input_stage.connect(labels_filtered, "output_files",
                            outputnode, "labels_filtered")

    if not p_skip_stacks_ordering:
        input_stage.connect(stacksOrdering, "report_image",
                            outputnode, "report_image")
        input_stage.connect(stacksOrdering, "motion_tsv",
                            outputnode, "motion_tsv")

    if p_do_srr_assessment:
        input_stage.connect(rg, "T2w",
                            outputnode, "hr_reference_image")
        input_stage.connect(rg, "mask",
                            outputnode, "hr_reference_mask")
        input_stage.connect(rg, "labels",
                            outputnode, "hr_reference_labels")

    return input_stage<|MERGE_RESOLUTION|>--- conflicted
+++ resolved
@@ -29,11 +29,8 @@
                        p_skip_stacks_ordering,
                        p_do_reconstruct_labels,
                        p_stacks,
-<<<<<<< HEAD
+                       p_do_srr_assessment,
                        p_verbose,
-=======
-                       p_do_srr_assessment,
->>>>>>> 51c92ad8
                        name="input_stage"
                        ):
     """Create a input management workflow
