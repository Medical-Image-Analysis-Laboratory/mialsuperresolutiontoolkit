--- conflicted
+++ resolved
@@ -11,11 +11,8 @@
 from nipype.interfaces.io import DataGrabber
 from nipype.pipeline import engine as pe
 
-<<<<<<< HEAD
-=======
 import pymialsrtk.workflows.recon_labelmap_stage as recon_labelmap_stage
 
->>>>>>> 2f5f3348
 import pymialsrtk.interfaces.reconstruction as reconstruction
 import pymialsrtk.interfaces.postprocess as postprocess
 import pymialsrtk.interfaces.preprocess as preprocess
@@ -37,15 +34,11 @@
         name : name of workflow (default: recon_stage)
         p_use_manual_masks :
         p_do_nlm_denoising : weither to proceed to non-local mean denoising
-<<<<<<< HEAD
         p_multi_parameters :
-        p_do_refine_hr_mask :
-=======
         p_do_reconstruct_labels :
         p_do_refine_hr_mask :
         p_skip_svr :
         p_sub_ses :
->>>>>>> 2f5f3348
     Inputs::
         inputnode.input_images : Input T2w images (list of filenames)
         inputnode.input_images_nlm : Input T2w images (list of filenames),
@@ -90,7 +83,6 @@
             fields=input_fields),
         name='inputnode')
 
-<<<<<<< HEAD
     output_fields = ['output_sr',
                      'output_sdi',
                      'output_hr_mask',
@@ -100,26 +92,15 @@
                      'output_TV_parameters'
                      ]
 
+    if p_do_reconstruct_labels:
+        output_fields += ['output_labelmap']
+
     outputnode = pe.Node(
         interface=util.IdentityInterface(
             fields=output_fields
         ),
         name='outputnode'
     )
-=======
-    output_fields = ['output_sr', 'output_sdi',
-                     'output_hr_mask', 'output_transforms',
-                     'output_json_path',
-                     'output_sr_png']
-
-    if p_do_reconstruct_labels:
-        output_fields += ['output_labelmap']
-
-    outputnode = pe.Node(
-        interface=util.IdentityInterface(
-            fields=output_fields),
-        name='outputnode')
->>>>>>> 2f5f3348
 
     # Setting default TV parameters if not defined
     deltatTV = p_paramTV["deltatTV"] \
