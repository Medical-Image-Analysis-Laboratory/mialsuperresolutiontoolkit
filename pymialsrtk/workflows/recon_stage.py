# Copyright © 2016-2021 Medical Image Analysis Laboratory, University Hospital
# Center and University of Lausanne (UNIL-CHUV), Switzerland
# This software is distributed under the open-source license Modified BSD.

"""Module for the reconstruction stage of the super-resolution
reconstruction pipeline."""

from traits.api import *

from nipype.interfaces import utility as util
from nipype.interfaces.io import DataGrabber
from nipype.pipeline import engine as pe

import pymialsrtk.workflows.recon_labelmap_stage as recon_labelmap_stage

import pymialsrtk.interfaces.reconstruction as reconstruction
import pymialsrtk.interfaces.postprocess as postprocess
import pymialsrtk.interfaces.preprocess as preprocess
import pymialsrtk.interfaces.utils as utils


def create_recon_stage(p_paramTV,
                       p_use_manual_masks,
                       p_do_multi_parameters=False,
                       p_do_nlm_denoising=False,
                       p_do_reconstruct_labels=False,
                       p_do_refine_hr_mask=False,
                       p_skip_svr=False,
                       p_sub_ses='',
                       p_verbose=False,
                       name="recon_stage"):
    """Create a super-resolution reconstruction workflow
    Parameters
    ----------
    ::
        name : name of workflow (default: recon_stage)
        p_use_manual_masks :
        p_do_nlm_denoising : weither to proceed to non-local mean denoising
        p_do_multi_parameters :
        p_do_reconstruct_labels :
        p_do_refine_hr_mask :
        p_skip_svr :
        p_sub_ses :
    Inputs::
        inputnode.input_images : Input T2w images (list of filenames)
        inputnode.input_images_nlm : Input T2w images (list of filenames),
            if p_do_nlm_denoising was set (list of filenames)
        inputnode.input_masks : Input mask images (list of filenames)
        inputnode.stacks_order : Order of stacks in the reconstruction
            (list of integer)
    Outputs::
        outputnode.output_sr : SR reconstructed image (filename)
        outputnode.output_sdi : SDI image (filename)
        outputnode.output_hr_mask : SRR mask (filename)
        outputnode.output_tranforms : Transfmation estimated parameters
            (list of filenames)
        outputnode.output_json_path
        outputnode.output_sr_png
        outputnode.output_TV_parameters
    Example
    -------
    >>> recon_stage = create_preproc_stage(p_do_nlm_denoising=False)
    >>> recon_stage.inputs.inputnode.input_images =
            ['sub-01_run-1_T2w.nii.gz', 'sub-01_run-2_T2w.nii.gz']
    >>> recon_stage.inputs.inputnode.input_masks =
            ['sub-01_run-1_T2w_mask.nii.gz', 'sub-01_run-2_T2w_mask.nii.gz']
    >>> recon_stage.inputs.inputnode.p_do_nlm_denoising = 'mask.nii'
    >>> recon_stage.run() # doctest: +SKIP
    """

    recon_stage = pe.Workflow(name=name)

    # Set up a node to define all inputs required for the
    # preprocessing workflow
    input_fields = ['input_images', 'input_masks', 'stacks_order']

    if p_do_nlm_denoising:
        input_fields += ['input_images_nlm']

    if p_do_reconstruct_labels:
        input_fields += ['input_labels']

    inputnode = pe.Node(
        interface=util.IdentityInterface(
            fields=input_fields),
        name='inputnode')

    output_fields = ['output_sr',
                     'output_sdi',
                     'output_hr_mask',
                     'output_transforms',
                     'output_json_path',
                     'output_sr_png',
                     'output_TV_parameters'
                     ]

    if p_do_reconstruct_labels:
        output_fields += ['output_labelmap']

    outputnode = pe.Node(
        interface=util.IdentityInterface(
            fields=output_fields
        ),
        name='outputnode'
    )

    # Setting default TV parameters if not defined
    deltatTV = p_paramTV["deltatTV"] \
        if "deltatTV" in p_paramTV.keys() else 0.01
    lambdaTV = p_paramTV["lambdaTV"] \
        if "lambdaTV" in p_paramTV.keys() else 0.75

    num_iterations = p_paramTV["num_iterations"] \
        if "num_iterations" in p_paramTV.keys() else 50
    num_primal_dual_loops = p_paramTV["num_primal_dual_loops"] \
        if "num_primal_dual_loops" in p_paramTV.keys() else 10
    num_bregman_loops = p_paramTV["num_bregman_loops"] \
        if "num_bregman_loops" in p_paramTV.keys() else 3
    step_scale = p_paramTV["step_scale"] \
        if "step_scale" in p_paramTV.keys() else 1
    gamma = p_paramTV["gamma"] if "gamma" in p_paramTV.keys() else 1


    srtkImageReconstruction = pe.Node(
        interface=reconstruction.MialsrtkImageReconstruction(),
        name='srtkImageReconstruction')
    srtkImageReconstruction.inputs.sub_ses = p_sub_ses
    srtkImageReconstruction.inputs.no_reg = p_skip_svr
    srtkImageReconstruction.inputs.verbose = p_verbose

    if p_do_nlm_denoising:
        sdiComputation = pe.Node(
            interface=reconstruction.MialsrtkSDIComputation(),
            name='sdiComputation')
        sdiComputation.inputs.sub_ses = p_sub_ses
        sdiComputation.inputs.verbose = p_verbose

    srtkTVSuperResolution = pe.Node(
        interface=reconstruction.MialsrtkTVSuperResolution(),
        name='srtkTVSuperResolution')
    srtkTVSuperResolution.inputs.sub_ses = p_sub_ses
    srtkTVSuperResolution.inputs.use_manual_masks = p_use_manual_masks
    srtkTVSuperResolution.inputs.in_iter = num_iterations
    srtkTVSuperResolution.inputs.in_loop = num_primal_dual_loops
    srtkTVSuperResolution.inputs.in_bregman_loop = num_bregman_loops
    srtkTVSuperResolution.inputs.in_step_scale = step_scale
    srtkTVSuperResolution.inputs.in_gamma = gamma
<<<<<<< HEAD
    srtkTVSuperResolution.inputs.in_deltat = deltatTV
    srtkTVSuperResolution.inputs.in_lambda = lambdaTV
    srtkTVSuperResolution.inputs.verbose = p_verbose
=======

    if p_do_multi_parameters:
        deltatTV = [deltatTV] \
            if not isinstance(deltatTV, list) \
            else deltatTV
        lambdaTV = [lambdaTV] \
            if not isinstance(lambdaTV, list) \
            else lambdaTV
        num_iterations = [num_iterations] \
            if not isinstance(num_iterations, list) \
            else num_iterations
        num_primal_dual_loops = [num_primal_dual_loops] \
            if not isinstance(num_primal_dual_loops, list) \
            else num_primal_dual_loops
        num_bregman_loops = [num_bregman_loops] \
            if not isinstance(num_bregman_loops, list) \
            else num_bregman_loops
        step_scale = [step_scale] \
            if not isinstance(step_scale, list) \
            else step_scale
        gamma = [gamma] \
            if not isinstance(gamma, list) \
            else gamma

        srtkTVSuperResolution.iterables = [
            ("in_lambda", lambdaTV),
            ("in_deltat", deltatTV),
            ("in_iter", num_iterations),
            ("in_loop", num_primal_dual_loops),
            ("in_bregman_loop", num_bregman_loops),
            ("in_step_scale", step_scale),
            ("in_gamma", gamma)
        ]
    else:
        srtkTVSuperResolution.inputs.in_lambda = lambdaTV
        srtkTVSuperResolution.inputs.in_deltat = deltatTV

        srtkTVSuperResolution.inputs.in_iter = num_iterations
        srtkTVSuperResolution.inputs.in_loop = num_primal_dual_loops
        srtkTVSuperResolution.inputs.in_bregman_loop = num_bregman_loops
        srtkTVSuperResolution.inputs.in_step_scale = step_scale
        srtkTVSuperResolution.inputs.in_gamma = gamma
>>>>>>> 51c92ad8


    if p_do_refine_hr_mask:
        srtkHRMask = pe.Node(
            interface=postprocess.MialsrtkRefineHRMaskByIntersection(),
            name='srtkHRMask')
        srtkHRMask.inputs.verbose = p_verbose
    else:
        srtkHRMask = pe.Node(interface=postprocess.BinarizeImage(),
                             name='srtkHRMask')

    if p_do_reconstruct_labels:
        recon_labels_stage = recon_labelmap_stage.create_recon_labelmap_stage(
            sub_ses=p_sub_ses)

    recon_stage.connect(inputnode,
                        ("input_masks", utils.sort_ascending),
                        srtkImageReconstruction, "input_masks")
    recon_stage.connect(inputnode, "stacks_order",
                        srtkImageReconstruction, "stacks_order")

    if p_do_nlm_denoising:
        recon_stage.connect(inputnode,
                            ("input_images_nlm", utils.sort_ascending),
                            srtkImageReconstruction, "input_images")

        recon_stage.connect(inputnode, "stacks_order",
                            sdiComputation, "stacks_order")
        recon_stage.connect(inputnode,
                            ("input_images", utils.sort_ascending),
                            sdiComputation, "input_images")
        recon_stage.connect(inputnode,
                            ("input_masks", utils.sort_ascending),
                            sdiComputation, "input_masks")
        recon_stage.connect(srtkImageReconstruction,
                            ("output_transforms", utils.sort_ascending),
                            sdiComputation, "input_transforms")
        recon_stage.connect(srtkImageReconstruction, "output_sdi",
                            sdiComputation, "input_reference")

        recon_stage.connect(sdiComputation, "output_sdi",
                            srtkTVSuperResolution, "input_sdi")
    else:
        recon_stage.connect(inputnode,
                            ("input_images", utils.sort_ascending),
                            srtkImageReconstruction, "input_images")
        recon_stage.connect(srtkImageReconstruction, "output_sdi",
                            srtkTVSuperResolution, "input_sdi")

    recon_stage.connect(inputnode,
                        ("input_images", utils.sort_ascending),
                        srtkTVSuperResolution, "input_images")

    recon_stage.connect(srtkImageReconstruction,
                        ("output_transforms", utils.sort_ascending),
                        srtkTVSuperResolution, "input_transforms")
    recon_stage.connect(inputnode,
                        ("input_masks", utils.sort_ascending),
                        srtkTVSuperResolution, "input_masks")
    recon_stage.connect(inputnode, "stacks_order",
                        srtkTVSuperResolution, "stacks_order")

    if p_do_reconstruct_labels:
        recon_stage.connect(inputnode,
                            ("input_labels", utils.sort_ascending),
                            recon_labels_stage, "inputnode.input_labels")
        recon_stage.connect(inputnode,
                            ("input_masks", utils.sort_ascending),
                            recon_labels_stage, "inputnode.input_masks")
        recon_stage.connect(srtkImageReconstruction,
                            ("output_transforms", utils.sort_ascending),
                            recon_labels_stage, "inputnode.input_transforms")

        recon_stage.connect(srtkImageReconstruction, "output_sdi",
                            recon_labels_stage, "inputnode.input_reference")
        recon_stage.connect(inputnode, "stacks_order",
                            recon_labels_stage, "inputnode.stacks_order")

        recon_stage.connect(recon_labels_stage,
                            "outputnode.output_labelmap",
                            outputnode, "output_labelmap")

    if p_do_refine_hr_mask:
        recon_stage.connect(inputnode,
                            ("input_images", utils.sort_ascending),
                            srtkHRMask, "input_images")

        recon_stage.connect(inputnode,
                            ("input_masks", utils.sort_ascending),
                            srtkHRMask, "input_masks")
        recon_stage.connect(srtkImageReconstruction,
                            ("output_transforms",   utils.sort_ascending),
                            srtkHRMask, "input_transforms")
        recon_stage.connect(srtkImageReconstruction, "output_sdi",
                            srtkHRMask, "input_sr")
    else:
        recon_stage.connect(srtkImageReconstruction, "output_sdi",
                            srtkHRMask, "input_image")

    if p_do_nlm_denoising:
        recon_stage.connect(sdiComputation, "output_sdi",
                            outputnode, "output_sdi")
    else:
        recon_stage.connect(srtkImageReconstruction, "output_sdi",
                            outputnode, "output_sdi")

    recon_stage.connect(srtkImageReconstruction, "output_transforms",
                        outputnode, "output_transforms")
    recon_stage.connect(srtkTVSuperResolution, "output_sr",
                        outputnode, "output_sr")
    recon_stage.connect(srtkHRMask, "output_srmask",
                        outputnode, "output_hr_mask")
    recon_stage.connect(srtkTVSuperResolution, "output_json_path",
                        outputnode, "output_json_path")
    recon_stage.connect(srtkTVSuperResolution, "output_sr_png",
                        outputnode, "output_sr_png")
    recon_stage.connect(srtkTVSuperResolution, "output_TV_parameters",
                        outputnode, "output_TV_parameters")

    return recon_stage, srtkTVSuperResolution.name<|MERGE_RESOLUTION|>--- conflicted
+++ resolved
@@ -141,15 +141,11 @@
     srtkTVSuperResolution.inputs.sub_ses = p_sub_ses
     srtkTVSuperResolution.inputs.use_manual_masks = p_use_manual_masks
     srtkTVSuperResolution.inputs.in_iter = num_iterations
-    srtkTVSuperResolution.inputs.in_loop = num_primal_dual_loops
-    srtkTVSuperResolution.inputs.in_bregman_loop = num_bregman_loops
-    srtkTVSuperResolution.inputs.in_step_scale = step_scale
-    srtkTVSuperResolution.inputs.in_gamma = gamma
-<<<<<<< HEAD
-    srtkTVSuperResolution.inputs.in_deltat = deltatTV
-    srtkTVSuperResolution.inputs.in_lambda = lambdaTV
+    #srtkTVSuperResolution.inputs.in_loop = num_primal_dual_loops
+    #srtkTVSuperResolution.inputs.in_bregman_loop = num_bregman_loops
+    #srtkTVSuperResolution.inputs.in_step_scale = step_scale
+    #srtkTVSuperResolution.inputs.in_gamma = gamma
     srtkTVSuperResolution.inputs.verbose = p_verbose
-=======
 
     if p_do_multi_parameters:
         deltatTV = [deltatTV] \
@@ -192,7 +188,6 @@
         srtkTVSuperResolution.inputs.in_bregman_loop = num_bregman_loops
         srtkTVSuperResolution.inputs.in_step_scale = step_scale
         srtkTVSuperResolution.inputs.in_gamma = gamma
->>>>>>> 51c92ad8
 
 
     if p_do_refine_hr_mask:
