# Copyright © 2016-2021 Medical Image Analysis Laboratory, University Hospital
# Center and University of Lausanne (UNIL-CHUV), Switzerland
#  This software is distributed under the open-source license Modified BSD.

"""Workflow for the management of the output of super-resolution
reconstruction pipeline."""

from traits.api import *
from nipype.interfaces.base import (TraitedSpec, File, InputMultiPath,
                                    OutputMultiPath, BaseInterface,
                                    BaseInterfaceInputSpec)
from nipype.interfaces import utility as util
from nipype.pipeline import engine as pe
import pymialsrtk.interfaces.postprocess as postprocess
from nipype.interfaces.io import DataSink


def create_srr_output_stage(p_do_nlm_denoising=False,
                            p_do_reconstruct_labels=False,
                            p_skip_stacks_ordering=False,
                            name="srr_output_stage"):
    """Create a output management workflow
    for srr pipeline
    Parameters
    ----------
    ::
        name : name of workflow (default: preproc_stage)
    Inputs::

    Outputs::

    Example
    -------
    >>>
    """

    srr_output_stage = pe.Workflow(name=name)
    # Set up a node to define all inputs required for the srr output workflow
    input_fields = ["sub_ses", "sr_id", "stacks_order", "use_manual_masks",
                    "final_res_dir"]

    input_fields += ["input_masks", "input_images", "input_transforms"]

    input_fields += ["input_sdi", "input_sr", "input_hr_mask"]

    input_fields += ["input_json_path", "input_sr_png"]

    if not p_skip_stacks_ordering:
        input_fields += ['report_image', 'motion_tsv']

    if p_do_nlm_denoising:
        input_fields += ['input_images_nlm']

    if p_do_reconstruct_labels:
        input_fields += ['input_labelmap']

    inputnode = pe.Node(
        interface=util.IdentityInterface(
            fields=input_fields),
        name='inputnode')

    # Datasinker
    finalFilenamesGeneration = pe.Node(
        interface=postprocess.FilenamesGeneration(),
        name='filenames_gen')

    datasink = pe.Node(interface=DataSink(), name='data_sinker')

    srr_output_stage.connect(inputnode, "sub_ses", finalFilenamesGeneration,
                             "sub_ses")
    srr_output_stage.connect(inputnode, "sr_id", finalFilenamesGeneration,
                             "sr_id")
    srr_output_stage.connect(inputnode, "stacks_order",
                             finalFilenamesGeneration, "stacks_order")
    srr_output_stage.connect(inputnode, "use_manual_masks",
                             finalFilenamesGeneration, "use_manual_masks")

    srr_output_stage.connect(finalFilenamesGeneration, "substitutions",
                             datasink, "substitutions")

<<<<<<< HEAD
    srr_output_stage.connect(inputnode, "final_res_dir", datasink, 'base_directory')
=======
    srr_output_stage.connect(inputnode, "final_res_dir", datasink,
                             'base_directory')

    if not p_skip_stacks_ordering:
        srr_output_stage.connect(inputnode, "report_image",
                                 datasink, 'figures.@stackOrderingQC')
        srr_output_stage.connect(inputnode, "motion_tsv",
                                 datasink, 'anat.@motionTSV')
>>>>>>> c5ab8b38
    srr_output_stage.connect(inputnode, "input_masks",
                             datasink, 'anat.@LRmasks')
    srr_output_stage.connect(inputnode, "input_images",
                             datasink, 'anat.@LRsPreproc')
    if p_do_nlm_denoising:
        srr_output_stage.connect(inputnode, "input_images_nlm",
                                 datasink, 'anat.@LRsDenoised')
    srr_output_stage.connect(inputnode, "input_transforms",
                             datasink, 'xfm.@transforms')

    srr_output_stage.connect(inputnode, "input_sdi",
                             datasink, 'anat.@SDI')
    srr_output_stage.connect(inputnode, "input_sr",
                             datasink, 'anat.@SR')
    srr_output_stage.connect(inputnode, "input_json_path",
                             datasink, 'anat.@SRjson')
    srr_output_stage.connect(inputnode, "input_sr_png",
                             datasink, 'figures.@SRpng')
    srr_output_stage.connect(inputnode, "input_hr_mask",
                             datasink, 'anat.@SRmask')

    if p_do_reconstruct_labels:
        srr_output_stage.connect(inputnode, "input_labelmap",
                        datasink, 'anat.@SRlabelmap')

    if not p_skip_stacks_ordering:
        srr_output_stage.connect(inputnode, "report_image",
                                 datasink, 'figures.@stackOrderingQC')
        srr_output_stage.connect(inputnode, "motion_tsv",
                                 datasink, 'anat.@motionTSV')

    return srr_output_stage<|MERGE_RESOLUTION|>--- conflicted
+++ resolved
@@ -78,9 +78,6 @@
     srr_output_stage.connect(finalFilenamesGeneration, "substitutions",
                              datasink, "substitutions")
 
-<<<<<<< HEAD
-    srr_output_stage.connect(inputnode, "final_res_dir", datasink, 'base_directory')
-=======
     srr_output_stage.connect(inputnode, "final_res_dir", datasink,
                              'base_directory')
 
@@ -89,7 +86,7 @@
                                  datasink, 'figures.@stackOrderingQC')
         srr_output_stage.connect(inputnode, "motion_tsv",
                                  datasink, 'anat.@motionTSV')
->>>>>>> c5ab8b38
+
     srr_output_stage.connect(inputnode, "input_masks",
                              datasink, 'anat.@LRmasks')
     srr_output_stage.connect(inputnode, "input_images",
