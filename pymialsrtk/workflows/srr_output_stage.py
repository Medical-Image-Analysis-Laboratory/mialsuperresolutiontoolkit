--- conflicted
+++ resolved
@@ -14,11 +14,8 @@
 
 
 def create_srr_output_stage(p_do_nlm_denoising=False,
-<<<<<<< HEAD
                             p_do_srr_assessment=False,
-=======
                             p_do_reconstruct_labels=False,
->>>>>>> 2f5f3348
                             p_skip_stacks_ordering=False,
                             name="srr_output_stage"):
     """Create a output management workflow
@@ -69,13 +66,11 @@
     if p_do_nlm_denoising:
         input_fields += ['input_images_nlm']
 
-<<<<<<< HEAD
     if p_do_srr_assessment:
         input_fields += ["input_metrics"]
-=======
+
     if p_do_reconstruct_labels:
         input_fields += ['input_labelmap']
->>>>>>> 2f5f3348
 
     inputnode = pe.Node(
         interface=util.IdentityInterface(
@@ -125,11 +120,10 @@
     srr_output_stage.connect(inputnode, "input_hr_mask",
                              datasink, 'anat.@SRmask')
 
-<<<<<<< HEAD
     if p_do_srr_assessment:
         srr_output_stage.connect(inputnode, "input_metrics",
                                  datasink, 'anat.@SRmetrics')
-=======
+
     if p_do_reconstruct_labels:
         srr_output_stage.connect(inputnode, "input_labelmap",
                                  datasink, 'anat.@SRlabelmap')
@@ -139,6 +133,6 @@
                                  datasink, 'figures.@stackOrderingQC')
         srr_output_stage.connect(inputnode, "motion_tsv",
                                  datasink, 'anat.@motionTSV')
->>>>>>> 2f5f3348
+
 
     return srr_output_stage