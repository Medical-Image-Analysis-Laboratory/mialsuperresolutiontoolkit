# Copyright © 2016-2021 Medical Image Analysis Laboratory, University Hospital Center and University of Lausanne (UNIL-CHUV), Switzerland
#
#  This software is distributed under the open-source license Modified BSD.

"""Module for the super-resolution reconstruction pipeline."""

import os
import sys
import platform
import json
import pkg_resources
from jinja2 import Environment, FileSystemLoader
from jinja2 import __version__ as __jinja2_version__
import nibabel as nib
import pymialsrtk.interfaces.utils as utils
from nipype.info import __version__ as __nipype_version__
from nipype import config
from nipype import logging as nipype_logging
from nipype.pipeline import engine as pe

# Import the implemented interface from pymialsrtk
import pymialsrtk.interfaces.reconstruction as reconstruction
<<<<<<< HEAD
from pymialsrtk.workflows.input_stage import create_input_stage
=======
import pymialsrtk.interfaces.postprocess as postprocess
import pymialsrtk.interfaces.preprocess as preprocess

# Import the implemented workflows from pymialsrtk
>>>>>>> 2f5f3348
import pymialsrtk.workflows.preproc_stage as preproc_stage
import pymialsrtk.workflows.postproc_stage as postproc_stage
<<<<<<< HEAD
import pymialsrtk.workflows.output_stage as output_stage
from .abstract import AbstractAnatomicalPipeline
=======
import pymialsrtk.workflows.recon_stage as recon_stage
import pymialsrtk.workflows.srr_output_stage as srr_output_stage

from pymialsrtk.workflows.input_stage import create_input_stage

from pymialsrtk.bids.utils import write_bids_derivative_description
>>>>>>> 2f5f3348

# Get pymialsrtk version
from pymialsrtk.info import __version__


class SRReconPipeline(AbstractAnatomicalPipeline):
    """Class used to represent the workflow of the Super-Resolution
    reconstruction pipeline.

    Attributes
    -----------
    m_bids_dir : string
        BIDS root directory (required)

    m_output_dir : string
        Output derivatives directory (required)

    m_subject : string
        Subject ID (in the form ``sub-XX``)

    m_wf : nipype.pipeline.Workflow
        Nipype workflow of the reconstruction pipeline

    m_paramTV: :obj:`dict`
        Dictionary of parameters for the super-resolution
        reconstruction. Contains:
        - deltatTV : string
            Super-resolution optimization time-step
        - lambdaTV : float
            Regularization weight (default is 0.75)
        - num_iterations : string
            Number of iterations in the primal/dual loops used in the
            optimization of the total-variation super-resolution algorithm.
        - num_primal_dual_loops : string
            Number of primal/dual (inner) loops used in the optimization of the
            total-variation super-resolution algorithm.
        - num_bregman_loops : string
            Number of Bregman (outer) loops used in the optimization of the
            total-variation super-resolution algorithm.
        - step_scale : string
            Step scale parameter used in the optimization of the total-
            variation super-resolution algorithm.
        - gamma : string
            Gamma parameter used in the optimization of the total-variation
            super-resolution algorithm.

    m_sr_id : string
        ID of the reconstruction useful to distinguish when multiple
        reconstructions with different order of stacks are run on
        the same subject

    m_session : string
        Session ID if applicable (in the form ``ses-YY``)

    m_stacks : list(int)
        List of stack to be used in the reconstruction.
        The specified order is kept if `skip_stacks_ordering` is True.

    m_masks_derivatives_dir : string
        directory basename in BIDS directory derivatives where to search
        for masks (optional)

    m_skip_svr : bool
        Weither the Slice-to-Volume Registration should be skipped in the
        image reconstruction. (default is False)

    m_do_refine_hr_mask : bool
        Weither a refinement of the HR mask should be performed.
        (default is False)

    m_do_nlm_denoising : bool
        Weither the NLM denoising preprocessing should be performed prior to
        motion estimation. (default is False)

    m_skip_stacks_ordering : bool (optional)
        Weither the automatic stacks ordering should be skipped.
        (default is False)

    Examples
    --------
    >>> from pymialsrtk.pipelines.anatomical.srr import SRReconPipeline
    >>> # Create a new instance
    >>> pipeline = SRReconPipeline(bids_dir='/path/to/bids_dir',
                                      output_dir='/path/to/output_dir',
                                      subject='sub-01',
                                      p_stacks=[1,3,2,0],
                                      sr_id=1,
                                      session=None,
                                      paramTV={deltatTV = "0.001",
                                               lambdaTV = "0.75",
                                               num_primal_dual_loops = "20"},
                                      masks_derivatives_dir="/custom/mask_dir",
                                      masks_desc=None,
                                      p_dict_custom_interfaces=None)
    >>> # Create the super resolution Nipype workflow
    >>> pipeline.create_workflow()
    >>> # Execute the workflow
    >>> res = pipeline.run(number_of_cores=1) # doctest: +SKIP

    """
    m_pipeline_name = "srr_pipeline"

    m_paramTV = None
    # Custom interfaces options
    m_skip_svr = None
    m_do_refine_hr_mask = None

    def __init__(
<<<<<<< HEAD
        self,
        p_bids_dir,
        p_output_dir,
        p_subject,
        p_ga=None,
        p_stacks=None,
        sr_id=1,
        p_session=None,
        p_paramTV=None,
        p_masks_derivatives_dir=None,
        p_masks_desc=None,
        p_dict_custom_interfaces=None,
        p_openmp_number_of_cores=None,
        p_nipype_number_of_cores=None
=======
            self,
            bids_dir,
            output_dir,
            subject,
            p_ga=None,
            p_stacks=None,
            sr_id=1,
            session=None,
            paramTV=None,
            p_masks_derivatives_dir=None,
            p_labels_derivatives_dir=None,
            p_masks_desc=None,
            p_dict_custom_interfaces=None,
            openmp_number_of_cores=None,
            nipype_number_of_cores=None
>>>>>>> 2f5f3348
    ):
        """Constructor of SRReconPipeline class instance."""

        super().__init__(p_bids_dir, p_output_dir, p_subject, p_ga, p_stacks,
                         sr_id, p_session, p_masks_derivatives_dir,
                         p_masks_desc, p_dict_custom_interfaces,
                         p_openmp_number_of_cores, p_nipype_number_of_cores,
                         "rec"
                         )

        # (default) sr tv parameters
        if p_paramTV is None:
            p_paramTV = dict()
        self.m_paramTV = p_paramTV

<<<<<<< HEAD
=======
        self.m_labels_derivatives_dir = p_labels_derivatives_dir

        # Custom interfaces and default values.
>>>>>>> 2f5f3348
        if p_dict_custom_interfaces is not None:

            self.m_skip_svr = \
                p_dict_custom_interfaces['skip_svr'] \
                if 'skip_svr' in p_dict_custom_interfaces.keys() \
                else False

            self.m_do_refine_hr_mask = \
                p_dict_custom_interfaces['do_refine_hr_mask'] \
                if 'do_refine_hr_mask' in p_dict_custom_interfaces.keys() \
                else False
<<<<<<< HEAD
        else:
            self.m_skip_svr = False
            self.m_do_refine_hr_mask = False
=======

            self.m_do_nlm_denoising = \
                p_dict_custom_interfaces['do_nlm_denoising']\
                if 'do_nlm_denoising' in p_dict_custom_interfaces.keys() \
                else False

            self.m_do_reconstruct_labels = \
                p_dict_custom_interfaces['do_reconstruct_labels'] \
                if 'do_reconstruct_labels' in p_dict_custom_interfaces.keys() \
                else False

            self.m_skip_stacks_ordering = \
                p_dict_custom_interfaces['skip_stacks_ordering'] \
                    if ((self.m_stacks is not None) and
                        ('skip_stacks_ordering' in
                         p_dict_custom_interfaces.keys())) \
                    else False

            self.m_do_anat_orientation = \
                p_dict_custom_interfaces['do_anat_orientation'] \
                if 'do_anat_orientation' in p_dict_custom_interfaces.keys() \
                else False

        else:
            self.m_skip_svr = False
            self.m_do_refine_hr_mask = False
            self.m_do_nlm_denoising = False
            self.m_skip_stacks_ordering = False
            self.m_do_reconstruct_labels = False
            self.m_do_anat_orientation = False

        if self.m_do_anat_orientation:
            if not os.path.isdir('/sta'):
                print('A template directory must '
                      'be specified to perform alignement.')
                self.m_do_anat_orientation = False
            if self.m_ga is None:
                print('A gestational age must '
                      'be specified to perform alignement.')
                self.m_do_anat_orientation = False
>>>>>>> 2f5f3348

        if self.m_do_reconstruct_labels:
            if not self.m_labels_derivatives_dir:
                print('A derivatives directory of LR labelmaps must '
                      'be specified to perform labelmap reconstruction.')
                self.m_do_reconstruct_labels = False
            elif not os.path.isdir(os.path.join(self.bids_dir,
                                                'derivatives',
                                                self.m_labels_derivatives_dir
                                                )
                                   ):
                print('An existing derivatives directory of LR labelmaps must'
                      'be specified to perform labelmap reconstruction.')
                self.m_do_reconstruct_labels = False

    def create_workflow(self):
        """Create the Niype workflow of the super-resolution pipeline.

        It is composed of a succession of Nodes and their corresponding parameters,
        where the output of node i goes to the input of node i+1.

        """

        self.m_wf = pe.Workflow(name=self.m_pipeline_name,
                                base_dir=self.m_wf_base_dir
                                )

        config.update_config(
            {
                'logging': {
                      'log_directory': os.path.join(self.m_wf_base_dir),
                      'log_to_file': True
                },
                'execution': {
                    'remove_unnecessary_outputs': False,
                    'stop_on_first_crash': True,
                    'stop_on_first_rerun': False,
                    'crashfile_format': "txt",
                    'use_relative_paths': True,
                    'write_provenance': False
                }
            }
        )

        # Update nypipe logging with config
        nipype_logging.update_logging(config)
        # config.enable_provenance()

        input_stage = create_input_stage(
            self.m_bids_dir,
            self.m_subject,
            self.m_session,
            self.m_use_manual_masks,
            self.m_masks_desc,
            self.m_masks_derivatives_dir,
            self.m_labels_derivatives_dir,
            self.m_skip_stacks_ordering,
            self.m_do_reconstruct_labels,
            self.m_stacks
        )

        preprocessing_stage = preproc_stage.create_preproc_stage(
            p_do_nlm_denoising=self.m_do_nlm_denoising,
            p_do_reconstruct_labels=self.m_do_reconstruct_labels)


        reconstruction_stage = recon_stage.create_recon_stage(
            p_paramTV=self.m_paramTV,
            p_use_manual_masks=self.m_use_manual_masks,
            p_do_nlm_denoising=self.m_do_nlm_denoising,
            p_do_reconstruct_labels=self.m_do_reconstruct_labels,
            p_do_refine_hr_mask=self.m_do_refine_hr_mask,
            p_skip_svr=self.m_skip_svr,
            p_sub_ses=self.m_sub_ses)

        postprocessing_stage = postproc_stage.create_postproc_stage(
            p_ga=self.m_ga,
            p_do_anat_orientation=self.m_do_anat_orientation,
            p_do_reconstruct_labels=self.m_do_reconstruct_labels,
            name='postprocessing_stage')

        output_mgmt_stage = output_stage.create_srr_output_stage(
            p_do_nlm_denoising=self.m_do_nlm_denoising,
            p_do_reconstruct_labels=self.m_do_reconstruct_labels,
            p_skip_stacks_ordering=self.m_skip_stacks_ordering,
            name='output_mgmt_stage'
        )

        output_mgmt_stage.inputs.inputnode.sub_ses = self.m_sub_ses
        output_mgmt_stage.inputs.inputnode.sr_id = self.m_sr_id
        output_mgmt_stage.inputs.inputnode.use_manual_masks = \
            self.m_use_manual_masks
        output_mgmt_stage.inputs.inputnode.final_res_dir = self.m_final_res_dir
        output_mgmt_stage.inputs.inputnode.run_type = self.run_type

        # Build workflow : connections of the nodes
        # Nodes ready : Linking now
        self.m_wf.connect(input_stage, "outputnode.t2ws_filtered",
                        preprocessing_stage, "inputnode.input_images")

        self.m_wf.connect(input_stage, "outputnode.masks_filtered",
                        preprocessing_stage, "inputnode.input_masks")

        if self.m_do_nlm_denoising:
<<<<<<< HEAD
            self.m_wf.connect(preprocessing_stage,
                              ("outputnode.output_images_nlm",
                               utils.sort_ascending),
                              reconstruction_stage,
                              "inputnode.input_images_nlm")

        self.m_wf.connect(preprocessing_stage,
                          ("outputnode.output_images", utils.sort_ascending),
                          reconstruction_stage, "inputnode.input_images")

        self.m_wf.connect(preprocessing_stage,
                          ("outputnode.output_masks", utils.sort_ascending),
                          reconstruction_stage, "inputnode.input_masks")

        self.m_wf.connect(input_stage, "outputnode.stacks_order",
                          reconstruction_stage, "inputnode.stacks_order")

        self.m_wf.connect(reconstruction_stage, "outputnode.output_hr_mask",
                          postprocessing_stage, "inputnode.input_mask")

        self.m_wf.connect(reconstruction_stage, "outputnode.output_sr",
                          postprocessing_stage, "inputnode.input_image")

        self.m_wf.connect(reconstruction_stage, "outputnode.output_sdi",
                          postprocessing_stage, "inputnode.input_sdi")

        self.m_wf.connect(input_stage, "outputnode.stacks_order",
                          output_mgmt_stage, "inputnode.stacks_order")

        self.m_wf.connect(preprocessing_stage, "outputnode.output_masks",
                          output_mgmt_stage, "inputnode.input_masks")
        self.m_wf.connect(preprocessing_stage, "outputnode.output_images",
                          output_mgmt_stage, "inputnode.input_images")
        self.m_wf.connect(reconstruction_stage, "outputnode.output_transforms",
                          output_mgmt_stage, "inputnode.input_transforms")

        self.m_wf.connect(reconstruction_stage, "outputnode.output_sdi",
                          output_mgmt_stage, "inputnode.input_sdi")
        self.m_wf.connect(postprocessing_stage, "outputnode.output_image",
                          output_mgmt_stage, "inputnode.input_sr")
        self.m_wf.connect(reconstruction_stage, "outputnode.output_json_path",
                          output_mgmt_stage, "inputnode.input_json_path")
        self.m_wf.connect(reconstruction_stage, "outputnode.output_sr_png",
                          output_mgmt_stage, "inputnode.input_sr_png")
        self.m_wf.connect(postprocessing_stage, "outputnode.output_mask",
                          output_mgmt_stage, "inputnode.input_hr_mask")
=======
            self.wf.connect(preprocessing_stage,
                            ("outputnode.output_images_nlm",
                             utils.sort_ascending),
                            reconstruction_stage, "inputnode.input_images_nlm")

        self.wf.connect(preprocessing_stage,
                        ("outputnode.output_images", utils.sort_ascending),
                        reconstruction_stage, "inputnode.input_images")

        self.wf.connect(preprocessing_stage,
                        ("outputnode.output_masks", utils.sort_ascending),
                        reconstruction_stage, "inputnode.input_masks")

        self.wf.connect(input_stage, "outputnode.stacks_order",
                        reconstruction_stage, "inputnode.stacks_order")

        self.wf.connect(reconstruction_stage, "outputnode.output_hr_mask",
                        postprocessing_stage, "inputnode.input_mask")

        self.wf.connect(reconstruction_stage, "outputnode.output_sr",
                        postprocessing_stage, "inputnode.input_image")

        if self.m_do_reconstruct_labels:
            self.wf.connect(input_stage, "outputnode.labels_filtered",
                            preprocessing_stage, "inputnode.input_labels")

            self.wf.connect(preprocessing_stage, "outputnode.output_labels",
                            reconstruction_stage, "inputnode.input_labels")

            self.wf.connect(reconstruction_stage, "outputnode.output_labelmap",
                            postprocessing_stage, "inputnode.input_labelmap")

            self.wf.connect(postprocessing_stage, "outputnode.output_labelmap",
                            output_mgmt_stage, "inputnode.input_labelmap")

        self.wf.connect(reconstruction_stage, "outputnode.output_sdi",
                        postprocessing_stage, "inputnode.input_sdi")

        self.wf.connect(input_stage, "outputnode.stacks_order",
                        output_mgmt_stage, "inputnode.stacks_order")

        self.wf.connect(preprocessing_stage, "outputnode.output_masks",
                        output_mgmt_stage, "inputnode.input_masks")
        self.wf.connect(preprocessing_stage, "outputnode.output_images",
                        output_mgmt_stage, "inputnode.input_images")
        self.wf.connect(reconstruction_stage, "outputnode.output_transforms",
                        output_mgmt_stage, "inputnode.input_transforms")

        self.wf.connect(reconstruction_stage, "outputnode.output_sdi",
                        output_mgmt_stage, "inputnode.input_sdi")
        self.wf.connect(postprocessing_stage, "outputnode.output_image",
                        output_mgmt_stage, "inputnode.input_sr")
        self.wf.connect(reconstruction_stage, "outputnode.output_json_path",
                        output_mgmt_stage, "inputnode.input_json_path")
        self.wf.connect(reconstruction_stage, "outputnode.output_sr_png",
                        output_mgmt_stage, "inputnode.input_sr_png")
        self.wf.connect(postprocessing_stage, "outputnode.output_mask",
                        output_mgmt_stage, "inputnode.input_hr_mask")
>>>>>>> 2f5f3348

        if self.m_do_nlm_denoising:
            self.m_wf.connect(preprocessing_stage,
                              "outputnode.output_images_nlm",
                              output_mgmt_stage, "inputnode.input_images_nlm")

        if not self.m_skip_stacks_ordering:
            self.m_wf.connect(input_stage, "outputnode.report_image",
                              output_mgmt_stage, "inputnode.report_image")
            self.m_wf.connect(input_stage, "outputnode.motion_tsv",
                              output_mgmt_stage, "inputnode.motion_tsv")

    def run(self, memory=None):
        iflogger = nipype_logging.getLogger('nipype.interface')
        res = super().run(memory, iflogger)

        iflogger.info("**** Super-resolution HTML report creation ****")
        self.create_subject_report()
        return res

    def create_subject_report(self):
        """Create the HTML report"""
        # Set main subject derivatives directory
        sub_ses = self.m_subject
        sub_path = self.m_subject
        if self.m_session is not None:
            sub_ses += f'_{self.m_session}'
            sub_path = os.path.join(self.m_subject, self.m_session)

        final_res_dir = os.path.join(self.m_output_dir,
                                     '-'.join(["pymialsrtk", __version__]),
                                     sub_path)

        # Get the HTML report template
        path = pkg_resources.resource_filename(
            'pymialsrtk',
            "data/report/templates/template.html"
        )
        jinja_template_dir = os.path.dirname(path)

        file_loader = FileSystemLoader(jinja_template_dir)
        env = Environment(loader=file_loader)

        template = env.get_template('template.html')

        # Load main data derivatives necessary for the report
        sr_nii_image = os.path.join(
            final_res_dir, 'anat',
            f'{sub_ses}_{self.run_type}-SR_id-{self.m_sr_id}_T2w.nii.gz'
        )
        img = nib.load(sr_nii_image)
        sx, sy, sz = img.header.get_zooms()

        sr_json_metadata = os.path.join(
            final_res_dir, 'anat',
            f'{sub_ses}_{self.run_type}-SR_id-{self.m_sr_id}_T2w.json'
        )
        with open(sr_json_metadata) as f:
            sr_json_metadata = json.load(f)

        workflow_image = os.path.join(
            '..', 'figures',
            f'{sub_ses}_{self.run_type}-SR_id-'
            f'{self.m_sr_id}_desc-processing_graph.png'
        )

        sr_png_image = os.path.join(
            '..', 'figures',
            f'{sub_ses}_{self.run_type}-SR_id-{self.m_sr_id}_T2w.png'
        )

        motion_report_image = os.path.join(
            '..', 'figures',
            f'{sub_ses}_{self.run_type}-SR_id-'
            f'{self.m_sr_id}_desc-motion_stats.png'
        )

        log_file = os.path.join(
            '..', 'logs',
            f'{sub_ses}_{self.run_type}-SR_id-{self.m_sr_id}_log.txt'
        )

        # Create the text for {{subject}} and {{session}} fields in template
        report_subject_text = f'{self.m_subject.split("-")[-1]}'
        if self.m_session is not None:
            report_session_text = f'{self.m_session.split("-")[-1]}'
        else:
            report_session_text = None

        # Generate the report
        report_html_content = template.render(
            subject=report_subject_text,
            session=report_session_text,
            processing_datetime=self.m_run_start_time,
            run_time=self.m_run_elapsed_time,
            log=log_file,
            sr_id=self.m_sr_id,
            stacks=self.m_stacks,
            svr="on" if not self.m_skip_svr else "off",
            nlm_denoising="on" if self.m_do_nlm_denoising else "off",
            stacks_ordering="on" if not self.m_skip_stacks_ordering else "off",
            do_refine_hr_mask="on" if self.m_do_refine_hr_mask else "off",
            use_auto_masks="on" if self.m_masks_derivatives_dir is None
                else "off",
            custom_masks_dir=self.m_masks_derivatives_dir
                if self.m_masks_derivatives_dir is not None else None,
            sr_resolution=f"{sx} x {sy} x {sz} mm<sup>3</sup>",
            sr_json_metadata=sr_json_metadata,
            workflow_graph=workflow_image,
            sr_png_image=sr_png_image,
            motion_report_image=motion_report_image,
            version=__version__,
            os=f'{platform.system()} {platform.release()}',
            python=f'{sys.version}',
            openmp_threads=self.m_openmp_number_of_cores,
            nipype_threads=self.m_nipype_number_of_cores,
            jinja_version=__jinja2_version__
        )
        # Create the report directory if it does not exist
        report_dir = os.path.join(final_res_dir, 'report')
        os.makedirs(report_dir, exist_ok=True)

        # Save the HTML report file
        out_report_filename = os.path.join(report_dir, f'{sub_ses}.html')
        print(f'\t* Save HTML report as {out_report_filename}...')
        with open(out_report_filename, "w+") as file:
            file.write(report_html_content)<|MERGE_RESOLUTION|>--- conflicted
+++ resolved
@@ -20,27 +20,12 @@
 
 # Import the implemented interface from pymialsrtk
 import pymialsrtk.interfaces.reconstruction as reconstruction
-<<<<<<< HEAD
 from pymialsrtk.workflows.input_stage import create_input_stage
-=======
-import pymialsrtk.interfaces.postprocess as postprocess
-import pymialsrtk.interfaces.preprocess as preprocess
-
-# Import the implemented workflows from pymialsrtk
->>>>>>> 2f5f3348
 import pymialsrtk.workflows.preproc_stage as preproc_stage
 import pymialsrtk.workflows.postproc_stage as postproc_stage
-<<<<<<< HEAD
+import pymialsrtk.workflows.recon_stage as recon_stage
 import pymialsrtk.workflows.output_stage as output_stage
 from .abstract import AbstractAnatomicalPipeline
-=======
-import pymialsrtk.workflows.recon_stage as recon_stage
-import pymialsrtk.workflows.srr_output_stage as srr_output_stage
-
-from pymialsrtk.workflows.input_stage import create_input_stage
-
-from pymialsrtk.bids.utils import write_bids_derivative_description
->>>>>>> 2f5f3348
 
 # Get pymialsrtk version
 from pymialsrtk.info import __version__
@@ -142,14 +127,15 @@
 
     """
     m_pipeline_name = "srr_pipeline"
+    m_labels_derivatives_dir = None
 
     m_paramTV = None
     # Custom interfaces options
     m_skip_svr = None
     m_do_refine_hr_mask = None
+    m_do_anat_orientation = None
 
     def __init__(
-<<<<<<< HEAD
         self,
         p_bids_dir,
         p_output_dir,
@@ -160,27 +146,11 @@
         p_session=None,
         p_paramTV=None,
         p_masks_derivatives_dir=None,
+        p_labels_derivatives_dir=None,
         p_masks_desc=None,
         p_dict_custom_interfaces=None,
         p_openmp_number_of_cores=None,
         p_nipype_number_of_cores=None
-=======
-            self,
-            bids_dir,
-            output_dir,
-            subject,
-            p_ga=None,
-            p_stacks=None,
-            sr_id=1,
-            session=None,
-            paramTV=None,
-            p_masks_derivatives_dir=None,
-            p_labels_derivatives_dir=None,
-            p_masks_desc=None,
-            p_dict_custom_interfaces=None,
-            openmp_number_of_cores=None,
-            nipype_number_of_cores=None
->>>>>>> 2f5f3348
     ):
         """Constructor of SRReconPipeline class instance."""
 
@@ -196,12 +166,9 @@
             p_paramTV = dict()
         self.m_paramTV = p_paramTV
 
-<<<<<<< HEAD
-=======
         self.m_labels_derivatives_dir = p_labels_derivatives_dir
 
         # Custom interfaces and default values.
->>>>>>> 2f5f3348
         if p_dict_custom_interfaces is not None:
 
             self.m_skip_svr = \
@@ -213,29 +180,12 @@
                 p_dict_custom_interfaces['do_refine_hr_mask'] \
                 if 'do_refine_hr_mask' in p_dict_custom_interfaces.keys() \
                 else False
-<<<<<<< HEAD
-        else:
-            self.m_skip_svr = False
-            self.m_do_refine_hr_mask = False
-=======
-
-            self.m_do_nlm_denoising = \
-                p_dict_custom_interfaces['do_nlm_denoising']\
-                if 'do_nlm_denoising' in p_dict_custom_interfaces.keys() \
-                else False
 
             self.m_do_reconstruct_labels = \
                 p_dict_custom_interfaces['do_reconstruct_labels'] \
                 if 'do_reconstruct_labels' in p_dict_custom_interfaces.keys() \
                 else False
 
-            self.m_skip_stacks_ordering = \
-                p_dict_custom_interfaces['skip_stacks_ordering'] \
-                    if ((self.m_stacks is not None) and
-                        ('skip_stacks_ordering' in
-                         p_dict_custom_interfaces.keys())) \
-                    else False
-
             self.m_do_anat_orientation = \
                 p_dict_custom_interfaces['do_anat_orientation'] \
                 if 'do_anat_orientation' in p_dict_custom_interfaces.keys() \
@@ -244,8 +194,6 @@
         else:
             self.m_skip_svr = False
             self.m_do_refine_hr_mask = False
-            self.m_do_nlm_denoising = False
-            self.m_skip_stacks_ordering = False
             self.m_do_reconstruct_labels = False
             self.m_do_anat_orientation = False
 
@@ -258,7 +206,6 @@
                 print('A gestational age must '
                       'be specified to perform alignement.')
                 self.m_do_anat_orientation = False
->>>>>>> 2f5f3348
 
         if self.m_do_reconstruct_labels:
             if not self.m_labels_derivatives_dir:
@@ -324,7 +271,6 @@
             p_do_nlm_denoising=self.m_do_nlm_denoising,
             p_do_reconstruct_labels=self.m_do_reconstruct_labels)
 
-
         reconstruction_stage = recon_stage.create_recon_stage(
             p_paramTV=self.m_paramTV,
             p_use_manual_masks=self.m_use_manual_masks,
@@ -357,13 +303,12 @@
         # Build workflow : connections of the nodes
         # Nodes ready : Linking now
         self.m_wf.connect(input_stage, "outputnode.t2ws_filtered",
-                        preprocessing_stage, "inputnode.input_images")
+                          preprocessing_stage, "inputnode.input_images")
 
         self.m_wf.connect(input_stage, "outputnode.masks_filtered",
-                        preprocessing_stage, "inputnode.input_masks")
+                          preprocessing_stage, "inputnode.input_masks")
 
         if self.m_do_nlm_denoising:
-<<<<<<< HEAD
             self.m_wf.connect(preprocessing_stage,
                               ("outputnode.output_images_nlm",
                                utils.sort_ascending),
@@ -387,8 +332,21 @@
         self.m_wf.connect(reconstruction_stage, "outputnode.output_sr",
                           postprocessing_stage, "inputnode.input_image")
 
-        self.m_wf.connect(reconstruction_stage, "outputnode.output_sdi",
-                          postprocessing_stage, "inputnode.input_sdi")
+        if self.m_do_reconstruct_labels:
+            self.wf.connect(input_stage, "outputnode.labels_filtered",
+                            preprocessing_stage, "inputnode.input_labels")
+
+            self.wf.connect(preprocessing_stage, "outputnode.output_labels",
+                            reconstruction_stage, "inputnode.input_labels")
+
+            self.wf.connect(reconstruction_stage, "outputnode.output_labelmap",
+                            postprocessing_stage, "inputnode.input_labelmap")
+
+            self.wf.connect(postprocessing_stage, "outputnode.output_labelmap",
+                            output_mgmt_stage, "inputnode.input_labelmap")
+
+        self.wf.connect(reconstruction_stage, "outputnode.output_sdi",
+                        postprocessing_stage, "inputnode.input_sdi")
 
         self.m_wf.connect(input_stage, "outputnode.stacks_order",
                           output_mgmt_stage, "inputnode.stacks_order")
@@ -410,66 +368,6 @@
                           output_mgmt_stage, "inputnode.input_sr_png")
         self.m_wf.connect(postprocessing_stage, "outputnode.output_mask",
                           output_mgmt_stage, "inputnode.input_hr_mask")
-=======
-            self.wf.connect(preprocessing_stage,
-                            ("outputnode.output_images_nlm",
-                             utils.sort_ascending),
-                            reconstruction_stage, "inputnode.input_images_nlm")
-
-        self.wf.connect(preprocessing_stage,
-                        ("outputnode.output_images", utils.sort_ascending),
-                        reconstruction_stage, "inputnode.input_images")
-
-        self.wf.connect(preprocessing_stage,
-                        ("outputnode.output_masks", utils.sort_ascending),
-                        reconstruction_stage, "inputnode.input_masks")
-
-        self.wf.connect(input_stage, "outputnode.stacks_order",
-                        reconstruction_stage, "inputnode.stacks_order")
-
-        self.wf.connect(reconstruction_stage, "outputnode.output_hr_mask",
-                        postprocessing_stage, "inputnode.input_mask")
-
-        self.wf.connect(reconstruction_stage, "outputnode.output_sr",
-                        postprocessing_stage, "inputnode.input_image")
-
-        if self.m_do_reconstruct_labels:
-            self.wf.connect(input_stage, "outputnode.labels_filtered",
-                            preprocessing_stage, "inputnode.input_labels")
-
-            self.wf.connect(preprocessing_stage, "outputnode.output_labels",
-                            reconstruction_stage, "inputnode.input_labels")
-
-            self.wf.connect(reconstruction_stage, "outputnode.output_labelmap",
-                            postprocessing_stage, "inputnode.input_labelmap")
-
-            self.wf.connect(postprocessing_stage, "outputnode.output_labelmap",
-                            output_mgmt_stage, "inputnode.input_labelmap")
-
-        self.wf.connect(reconstruction_stage, "outputnode.output_sdi",
-                        postprocessing_stage, "inputnode.input_sdi")
-
-        self.wf.connect(input_stage, "outputnode.stacks_order",
-                        output_mgmt_stage, "inputnode.stacks_order")
-
-        self.wf.connect(preprocessing_stage, "outputnode.output_masks",
-                        output_mgmt_stage, "inputnode.input_masks")
-        self.wf.connect(preprocessing_stage, "outputnode.output_images",
-                        output_mgmt_stage, "inputnode.input_images")
-        self.wf.connect(reconstruction_stage, "outputnode.output_transforms",
-                        output_mgmt_stage, "inputnode.input_transforms")
-
-        self.wf.connect(reconstruction_stage, "outputnode.output_sdi",
-                        output_mgmt_stage, "inputnode.input_sdi")
-        self.wf.connect(postprocessing_stage, "outputnode.output_image",
-                        output_mgmt_stage, "inputnode.input_sr")
-        self.wf.connect(reconstruction_stage, "outputnode.output_json_path",
-                        output_mgmt_stage, "inputnode.input_json_path")
-        self.wf.connect(reconstruction_stage, "outputnode.output_sr_png",
-                        output_mgmt_stage, "inputnode.input_sr_png")
-        self.wf.connect(postprocessing_stage, "outputnode.output_mask",
-                        output_mgmt_stage, "inputnode.input_hr_mask")
->>>>>>> 2f5f3348
 
         if self.m_do_nlm_denoising:
             self.m_wf.connect(preprocessing_stage,
