# Copyright © 2016-2021 Medical Image Analysis Laboratory, University Hospital Center and University of Lausanne (UNIL-CHUV), Switzerland
#
#  This software is distributed under the open-source license Modified BSD.

"""Module for the super-resolution reconstruction pipeline."""

import os
import sys
import platform
import json
import shutil
import pkg_resources
from datetime import datetime

from jinja2 import Environment, FileSystemLoader
from jinja2 import __version__ as __jinja2_version__

import nibabel as nib

from nipype.info import __version__ as __nipype_version__
from nipype import config
from nipype import logging as nipype_logging
from nipype.interfaces.io import DataGrabber, DataSink

from nipype.pipeline import engine as pe

import pymialsrtk.interfaces.utils as utils
from nipype.interfaces.utility import IdentityInterface

# Import the implemented interface from pymialsrtk
import pymialsrtk.interfaces.reconstruction as reconstruction
import pymialsrtk.interfaces.postprocess as postprocess
import pymialsrtk.interfaces.preprocess as preprocess

# Import the implemented workflows from pymialsrtk
import pymialsrtk.workflows.preproc_stage as preproc_stage
import pymialsrtk.workflows.recon_stage as recon_stage
import pymialsrtk.workflows.recon_labels_stage as recon_labels_stage
import pymialsrtk.workflows.srr_output_stage as srr_output_stage
<<<<<<< HEAD

import pymialsrtk.interfaces.utils as utils
=======
>>>>>>> 5b0ad8dd
from pymialsrtk.bids.utils import write_bids_derivative_description

# Get pymialsrtk version
from pymialsrtk.info import __version__


class AnatomicalPipeline:
    """Class used to represent the workflow of the Super-Resolution reconstruction pipeline.

    Attributes
    -----------
    bids_dir : string
        BIDS root directory (required)

    output_dir : string
        Output derivatives directory (required)

    subject : string
        Subject ID (in the form ``sub-XX``)

    wf : nipype.pipeline.Workflow
        Nipype workflow of the reconstruction pipeline

    deltatTV : string
        Super-resolution optimization time-step

    lambdaTV : float
        Regularization weight (default is 0.75)

    num_iterations : string
        Number of iterations in the primal/dual loops used in the optimization of the total-variation
        super-resolution algorithm.

    num_primal_dual_loops : string
        Number of primal/dual (inner) loops used in the optimization of the total-variation
        super-resolution algorithm.

    num_bregman_loops : string
        Number of Bregman (outer) loops used in the optimization of the total-variation
        super-resolution algorithm.

    step_scale : string
        Step scale parameter used in the optimization of the total-variation
        super-resolution algorithm.

    gamma : string
        Gamma parameter used in the optimization of the total-variation
        super-resolution algorithm.

    sr_id : string
        ID of the reconstruction useful to distinguish when multiple reconstructions
        with different order of stacks are run on the same subject

    session : string
        Session ID if applicable (in the form ``ses-YY``)

    m_stacks : list(int)
        List of stack to be used in the reconstruction.
        The specified order is kept if `skip_stacks_ordering` is True.

    m_masks_derivatives_dir : string
        directory basename in BIDS directory derivatives where to search for masks (optional)

    m_skip_svr : bool
        Weither the Slice-to-Volume Registration should be skipped in the image reconstruction.
        (default is False)

    m_do_refine_hr_mask : bool
        Weither a refinement of the HR mask should be performed. (default is False)

    m_do_nlm_denoising : bool
        Weither the NLM denoising preprocessing should be performed prior to motion estimation. (default is False)

    m_skip_stacks_ordering : bool (optional)
        Weither the automatic stacks ordering should be skipped. (default is False)

    Examples
    --------
    >>> from pymialsrtk.pipelines.anatomical.srr import AnatomicalPipeline
    >>> # Create a new instance
    >>> pipeline = AnatomicalPipeline(bids_dir='/path/to/bids_dir',
                                      output_dir='/path/to/output_dir',
                                      subject='sub-01',
                                      p_stacks=[1,3,2,0],
                                      sr_id=1,
                                      session=None,
                                      paramTV={deltatTV = "0.001",
                                               lambdaTV = "0.75",
                                               num_primal_dual_loops = "20"},
                                      masks_derivatives_dir="/custom/mask_dir",
                                      masks_desc=None,
                                      p_dict_custom_interfaces=None)
    >>> # Create the super resolution Nipype workflow
    >>> pipeline.create_workflow()
    >>> # Execute the workflow
    >>> res = pipeline.run(number_of_cores=1) # doctest: +SKIP

    """

    pipeline_name = "srr_pipeline"
    run_start_time = None
    run_end_time = None
    run_elapsed_time = None

    bids_dir = None
    output_dir = None
    subject = None
    wf = None
    sr_id = None
    session = None

    deltatTV = None
    lambdaTV = None
    num_iterations = None
    num_primal_dual_loops = None
    num_bregman_loops = None
    step_scale = None
    gamma = None

    m_stacks = None

    # Custom interfaces options
    m_skip_svr = None
    m_do_nlm_denoising = None
    m_skip_stacks_ordering = None
    m_do_refine_hr_mask = None

    m_masks_derivatives_dir = None
    use_manual_masks = False
    m_masks_desc = None

    openmp_number_of_cores = None
    nipype_number_of_cores = None

    def __init__(
        self, bids_dir, output_dir, subject, p_stacks=None, sr_id=1,
        session=None, paramTV=None, p_masks_derivatives_dir=None, p_masks_desc=None,
        p_dict_custom_interfaces=None,
        openmp_number_of_cores=None, nipype_number_of_cores=None
    ):
        """Constructor of AnatomicalPipeline class instance."""

        # BIDS processing parameters
        self.bids_dir = bids_dir
        self.output_dir = output_dir
        self.subject = subject
        self.sr_id = sr_id
        self.session = session
        self.m_stacks = p_stacks

        self.openmp_number_of_cores = openmp_number_of_cores
        self.nipype_number_of_cores = nipype_number_of_cores

        # (default) sr tv parameters
        if paramTV is None:
            paramTV = dict()
        self.paramTV = paramTV

        # Use manual/custom brain masks
        # If masks directory is not specified use the automated brain extraction method.
        self.m_masks_derivatives_dir = p_masks_derivatives_dir
        self.use_manual_masks = True if self.m_masks_derivatives_dir is not None else False
        self.m_masks_desc = p_masks_desc if self.use_manual_masks else None

        # Custom interfaces and default values.
        if p_dict_custom_interfaces is not None:
            self.m_skip_svr = p_dict_custom_interfaces['skip_svr'] if 'skip_svr' in p_dict_custom_interfaces.keys() else False
            self.m_do_refine_hr_mask = p_dict_custom_interfaces['do_refine_hr_mask'] if 'do_refine_hr_mask' in p_dict_custom_interfaces.keys() else False
            self.m_do_nlm_denoising = p_dict_custom_interfaces['do_nlm_denoising'] if 'do_nlm_denoising' in p_dict_custom_interfaces.keys() else False
            self.m_do_reconstruct_labels = p_dict_custom_interfaces['do_reconstruct_labels'] if 'do_reconstruct_labels' in p_dict_custom_interfaces.keys() else False

            self.m_skip_stacks_ordering = p_dict_custom_interfaces['skip_stacks_ordering'] if \
                ((self.m_stacks is not None) and ('skip_stacks_ordering' in p_dict_custom_interfaces.keys())) else False
        else:
            self.m_skip_svr = False
            self.m_do_refine_hr_mask = False
            self.m_do_nlm_denoising =  False
            self.m_skip_stacks_ordering = False
            self.m_do_reconstruct_labels = False

    def create_workflow(self):
        """Create the Niype workflow of the super-resolution pipeline.

        It is composed of a succession of Nodes and their corresponding parameters,
        where the output of node i goes to the input of node i+1.

        """
        sub_ses = self.subject
        if self.session is not None:
            sub_ses = ''.join([sub_ses, '_', self.session])

        if self.session is None:
            wf_base_dir = os.path.join(self.output_dir,
                                       '-'.join(["nipype", __nipype_version__]),
                                       self.subject,
                                       "rec-{}".format(self.sr_id))
            final_res_dir = os.path.join(self.output_dir,
                                         '-'.join(["pymialsrtk", __version__]),
                                         self.subject)
        else:
            wf_base_dir = os.path.join(self.output_dir,
                                       '-'.join(["nipype", __nipype_version__]),
                                       self.subject,
                                       self.session,
                                       "rec-{}".format(self.sr_id))
            final_res_dir = os.path.join(self.output_dir,
                                         '-'.join(["pymialsrtk", __version__]),
                                         self.subject,
                                         self.session)

        if not os.path.exists(wf_base_dir):
            os.makedirs(wf_base_dir)
        print("Process directory: {}".format(wf_base_dir))

        # Initialization (Not sure we can control the name of nipype log)
        if os.path.isfile(os.path.join(wf_base_dir, "pypeline.log")):
            os.unlink(os.path.join(wf_base_dir, "pypeline.log"))

        self.wf = pe.Workflow(name=self.pipeline_name,base_dir=wf_base_dir)

        config.update_config(
            {
                'logging': {
                      'log_directory': os.path.join(wf_base_dir),
                      'log_to_file': True
                },
                'execution': {
                    'remove_unnecessary_outputs': False,
                    'stop_on_first_crash': True,
                    'stop_on_first_rerun': False,
                    'crashfile_format': "txt",
                    'use_relative_paths': True,
                    'write_provenance': False
                }
            }
        )

        # Update nypipe logging with config
        nipype_logging.update_logging(config)
        # config.enable_provenance()

        if self.use_manual_masks:
<<<<<<< HEAD

            dg = Node(
                interface=DataGrabber(outfields=(['T2ws', 'masks', 'labels'] if self.m_do_reconstruct_labels else ['T2ws', 'masks'])),
=======
            dg = pe.Node(
                interface=DataGrabber(outfields=['T2ws', 'masks']),
>>>>>>> 5b0ad8dd
                name='data_grabber'
            )
            dg.inputs.base_directory = self.bids_dir
            dg.inputs.template = '*'
            dg.inputs.raise_on_empty = False
            dg.inputs.sort_filelist = True

            if self.session is not None:
                t2ws_template = os.path.join(
                    self.subject, self.session, 'anat',
                    '_'.join([sub_ses, '*run-*', '*T2w.nii.gz'])
                )
                if self.m_masks_desc is not None:
                    masks_template = os.path.join(
                        'derivatives', self.m_masks_derivatives_dir, self.subject, self.session, 'anat',
                        '_'.join([sub_ses, '*_run-*', '_desc-'+self.m_masks_desc, '*mask.nii.gz'])
                    )
                else:
                    masks_template = os.path.join(
                        'derivatives', self.m_masks_derivatives_dir, self.subject, self.session, 'anat',
                        '_'.join([sub_ses, '*run-*', '*mask.nii.gz'])
                    )
                if self.m_do_reconstruct_labels:
                    labels_template = os.path.join(
                        'derivatives', 'labels', self.subject, self.session, 'anat',
                        '_'.join([sub_ses, '*run-*', '*labels.nii.gz'])
                    )
            else:
                t2ws_template=os.path.join(self.subject, 'anat', sub_ses + '*_run-*_T2w.nii.gz')

                if self.m_masks_desc is not None:
                    masks_template = os.path.join(
                        'derivatives', self.m_masks_derivatives_dir, self.subject, self.session, 'anat',
                        '_'.join([sub_ses, '*_run-*', '_desc-'+self.m_masks_desc, '*mask.nii.gz'])
                    )
                else:
                    masks_template = os.path.join(
                        'derivatives', self.m_masks_derivatives_dir, self.subject, 'anat',
                        sub_ses + '*_run-*_*mask.nii.gz'
                    )

                if self.m_do_reconstruct_labels:
                    labels_template = os.path.join(
                        'derivatives', 'labels', self.subject, 'anat',
                        '_'.join([sub_ses, '*run-*', '*labels.nii.gz'])
                    )


            if self.m_do_reconstruct_labels:
                dg.inputs.field_template = dict(T2ws=t2ws_template,
                                            masks=masks_template,
                                            labels=labels_template)
            else:
                dg.inputs.field_template = dict(T2ws=t2ws_template,
                                                masks=masks_template)

            brainMask = pe.MapNode(interface=IdentityInterface(fields=['out_file']),
                                name='brain_masks_bypass',
                                iterfield=['out_file'])

            if self.m_stacks is not None:
                custom_masks_filter = pe.Node(interface=preprocess.FilteringByRunid(),
                                           name='custom_masks_filter')
                custom_masks_filter.inputs.stacks_id = self.m_stacks

        else:
            dg = pe.Node(interface=DataGrabber(outfields=['T2ws']),
                      name='data_grabber')

            dg.inputs.base_directory = self.bids_dir
            dg.inputs.template = '*'
            dg.inputs.raise_on_empty = False
            dg.inputs.sort_filelist = True

            dg.inputs.field_template = dict(T2ws=os.path.join(self.subject,
                                                              'anat',
                                                              sub_ses+'*_run-*_T2w.nii.gz'))
            if self.session is not None:
                dg.inputs.field_template = dict(T2ws=os.path.join(self.subject,
                                                                  self.session, 'anat', '_'.join([sub_ses, '*run-*', '*T2w.nii.gz'])))

            if self.m_stacks is not None:
                t2ws_filter_prior_masks = pe.Node(interface=preprocess.FilteringByRunid(),
                                               name='t2ws_filter_prior_masks')
                t2ws_filter_prior_masks.inputs.stacks_id = self.m_stacks

            brainMask = pe.MapNode(interface = preprocess.BrainExtraction(),
                                name='brainExtraction',
                                iterfield=['in_file'])

            brainMask.inputs.in_ckpt_loc = pkg_resources.resource_filename(
                "pymialsrtk",
                os.path.join("data",
                             "Network_checkpoints",
                             "Network_checkpoints_localization",
                             "Unet.ckpt-88000.index")
            ).split('.index')[0]
            brainMask.inputs.threshold_loc = 0.49
            brainMask.inputs.in_ckpt_seg = pkg_resources.resource_filename(
                "pymialsrtk",
                os.path.join("data",
                             "Network_checkpoints",
                             "Network_checkpoints_segmentation",
                             "Unet.ckpt-20000.index")
            ).split('.index')[0]
            brainMask.inputs.threshold_seg = 0.5

        t2ws_filtered = pe.Node(interface=preprocess.FilteringByRunid(),
                             name='t2ws_filtered')
        masks_filtered = pe.Node(interface=preprocess.FilteringByRunid(),
                              name='masks_filtered')

        if self.m_do_reconstruct_labels:
            labels_filtered = Node(interface=preprocess.FilteringByRunid(),
                              name='labels_filtered')

            reconstruct_labels_stage = recon_labels_stage.create_recon_labels_stage(sub_ses=sub_ses)
            reconstruct_labels_stage.inputs.inputnode.label_ids = [0,1,2,3,4,5,6,7]

        if not self.m_skip_stacks_ordering:
            stacksOrdering = pe.Node(interface=preprocess.StacksOrdering(),
                                  name='stackOrdering')
        else:
            stacksOrdering = pe.Node(interface=IdentityInterface(fields=['stacks_order']),
                                  name='stackOrdering')
            stacksOrdering.inputs.stacks_order = self.m_stacks

<<<<<<< HEAD
        preprocessing_stage = preproc_stage.create_preproc_stage(p_do_nlm_denoising=self.m_do_nlm_denoising,
                                                                 p_do_reconstruct_labels=self.m_do_reconstruct_labels,
                                                                 bids_dir=self.bids_dir)
=======
        preprocessing_stage = preproc_stage.create_preproc_stage(
            p_do_nlm_denoising=self.m_do_nlm_denoising)
>>>>>>> 5b0ad8dd

        reconstruction_stage = recon_stage.create_recon_stage(
            p_paramTV=self.paramTV,
            p_use_manual_masks=self.use_manual_masks,
            p_do_nlm_denoising=self.m_do_nlm_denoising,
            p_do_refine_hr_mask=self.m_do_refine_hr_mask,
            p_skip_svr=self.m_skip_svr,
            p_sub_ses=sub_ses)

        srtkMaskImage01 = pe.MapNode(interface=preprocess.MialsrtkMaskImage(),
                                  name='srtkMaskImage01',
                                  iterfield=['in_file', 'in_mask'])

        if self.m_do_nlm_denoising:
            srtkMaskImage01_nlm = pe.MapNode(
                interface=preprocess.MialsrtkMaskImage(),
                name='srtkMaskImage01_nlm',
                iterfield=['in_file', 'in_mask'])

<<<<<<< HEAD
        srtkN4BiasFieldCorrection = Node(interface=postprocess.MialsrtkN4BiasFieldCorrection(),
=======

        srtkN4BiasFieldCorrection = pe.Node(interface=postprocess.MialsrtkN4BiasFieldCorrection(),
>>>>>>> 5b0ad8dd
                                         name='srtkN4BiasFieldCorrection')

<<<<<<< HEAD
        srtkMaskImage02 = Node(interface=preprocess.MialsrtkMaskImage(),
=======

        srtkMaskImage02 = pe.Node(interface=preprocess.MialsrtkMaskImage(),
>>>>>>> 5b0ad8dd
                               name='srtkMaskImage02')


        output_mgmt_stage = srr_output_stage.create_srr_output_stage(
            p_do_nlm_denoising=self.m_do_nlm_denoising,
            name='output_mgmt_stage')

        output_mgmt_stage.inputs.inputnode.sub_ses = sub_ses
        output_mgmt_stage.inputs.inputnode.sr_id = self.sr_id
        output_mgmt_stage.inputs.inputnode.use_manual_masks = self.use_manual_masks
        output_mgmt_stage.inputs.inputnode.final_res_dir = final_res_dir

        # Build workflow : connections of the nodes
        # Nodes ready : Linking now
        if self.use_manual_masks:
            if self.m_stacks is not None:
                self.wf.connect(dg, "masks", custom_masks_filter, "input_files")
                self.wf.connect(custom_masks_filter, "output_files", brainMask, "out_file")
            else:
                self.wf.connect(dg, "masks", brainMask, "out_file")
        else:
            if self.m_stacks is not None:
                self.wf.connect(dg, "T2ws", t2ws_filter_prior_masks, "input_files")
                self.wf.connect(t2ws_filter_prior_masks, "output_files", brainMask, "in_file")
            else:
                self.wf.connect(dg, "T2ws", brainMask, "in_file")

        if not self.m_skip_stacks_ordering:
            self.wf.connect(brainMask, "out_file", stacksOrdering, "input_masks")

        self.wf.connect(stacksOrdering, "stacks_order", t2ws_filtered, "stacks_id")
        self.wf.connect(dg, "T2ws", t2ws_filtered, "input_files")

        self.wf.connect(stacksOrdering, "stacks_order", masks_filtered, "stacks_id")
        self.wf.connect(brainMask, "out_file", masks_filtered, "input_files")

        self.wf.connect(t2ws_filtered, "output_files",
                        preprocessing_stage, "inputnode.input_images")
        self.wf.connect(masks_filtered, "output_files",
                        preprocessing_stage, "inputnode.input_masks")

        self.wf.connect(preprocessing_stage, ("outputnode.output_masks", utils.sort_ascending),
                        srtkMaskImage01, "in_mask")

        self.wf.connect(preprocessing_stage, ("outputnode.output_images", utils.sort_ascending),
                        srtkMaskImage01, "in_file")

        if self.m_do_nlm_denoising:
            self.wf.connect(preprocessing_stage, ("outputnode.output_images_nlm",
                                                  utils.sort_ascending),
                            srtkMaskImage01_nlm, "in_file")
            self.wf.connect(preprocessing_stage, ("outputnode.output_masks", utils.sort_ascending),
                            srtkMaskImage01_nlm, "in_mask")

            self.wf.connect(srtkMaskImage01_nlm, ("out_im_file",
                                                  utils.sort_ascending),
                            reconstruction_stage, "inputnode.input_images_nlm")

        self.wf.connect(srtkMaskImage01, ("out_im_file", utils.sort_ascending),
                        reconstruction_stage, "inputnode.input_images")

        self.wf.connect(preprocessing_stage, "outputnode.output_masks",
                        reconstruction_stage, "inputnode.input_masks")

        self.wf.connect(stacksOrdering, "stacks_order",
                        reconstruction_stage, "inputnode.stacks_order")

        self.wf.connect(reconstruction_stage, "outputnode.output_sr",
                        srtkMaskImage02, "in_file")
        self.wf.connect(reconstruction_stage, "outputnode.output_hr_mask",
                        srtkMaskImage02, "in_mask")

        self.wf.connect(reconstruction_stage, "outputnode.output_sr",
                        srtkN4BiasFieldCorrection, "input_image")
        self.wf.connect(srtkMaskImage02, "out_im_file",
                        srtkN4BiasFieldCorrection, "input_mask")

        if self.m_do_reconstruct_labels:
            self.wf.connect(stacksOrdering, "stacks_order", labels_filtered, "stacks_id")
            self.wf.connect(dg, "labels", labels_filtered, "input_files")
            self.wf.connect(labels_filtered, "output_files",
                        preprocessing_stage, "inputnode.input_labels")

            self.wf.connect(preprocessing_stage, "outputnode.output_labels",
                            reconstruct_labels_stage, "inputnode.input_labels")
            self.wf.connect(preprocessing_stage, "outputnode.output_masks",
                            reconstruct_labels_stage, "inputnode.input_masks")
            self.wf.connect(reconstruction_stage, "outputnode.output_transforms",
                            reconstruct_labels_stage, "inputnode.input_transforms")

            self.wf.connect(reconstruction_stage, "outputnode.output_sdi",
                            reconstruct_labels_stage, "inputnode.input_reference")
            self.wf.connect(stacksOrdering, "stacks_order",
                            reconstruct_labels_stage, "inputnode.stacks_order")

        self.wf.connect(stacksOrdering, "stacks_order", output_mgmt_stage, "inputnode.stacks_order")

        self.wf.connect(preprocessing_stage, "outputnode.output_masks",
                        output_mgmt_stage, "inputnode.input_masks")
        self.wf.connect(preprocessing_stage, "outputnode.output_images",
                        output_mgmt_stage, "inputnode.input_images")
        self.wf.connect(reconstruction_stage, "outputnode.output_transforms",
                        output_mgmt_stage, "inputnode.input_transforms")

        self.wf.connect(reconstruction_stage, "outputnode.output_sdi",
                        output_mgmt_stage, "inputnode.input_sdi")
        self.wf.connect(srtkN4BiasFieldCorrection, "output_image",
                        output_mgmt_stage, "inputnode.input_sr")
        self.wf.connect(reconstruction_stage, "outputnode.output_json_path",
                        output_mgmt_stage, "inputnode.input_json_path")
        self.wf.connect(reconstruction_stage, "outputnode.output_sr_png",
                        output_mgmt_stage, "inputnode.input_sr_png")
        self.wf.connect(reconstruction_stage, "outputnode.output_hr_mask",
                        output_mgmt_stage, "inputnode.input_hr_mask")

        # if self.m_do_reconstruct_labels:
        #     self.wf.connect(reconstruct_labels_stage, "outputnode.output_labelmap",
        #                     datasink, 'anat.@HRlabel')

        if self.m_do_nlm_denoising:
            self.wf.connect(srtkMaskImage01_nlm, "out_im_file",
                            output_mgmt_stage, "inputnode.input_images_nlm")

        if not self.m_skip_stacks_ordering:
            self.wf.connect(stacksOrdering, "report_image",
                            output_mgmt_stage, "inputnode.report_image")
            self.wf.connect(stacksOrdering, "motion_tsv",
                            output_mgmt_stage, "inputnode.motion_tsv")

    def run(self, memory=None):
        """Execute the workflow of the super-resolution reconstruction pipeline.

        Nipype execution engine will take care of the management and execution of
        all processing steps involved in the super-resolution reconstruction pipeline.
        Note that the complete execution graph is saved as a PNG image to support
        transparency on the whole processing.

        Parameters
        ----------
        memory : int
            Maximal memory used by the workflow
        """

        # Use nipype.interface logger to print some information messages
        iflogger = nipype_logging.getLogger('nipype.interface')
        iflogger.info("**** Workflow graph creation ****")
        self.wf.write_graph(dotfilename='graph.dot', graph2use='colored', format='png', simple_form=True)

        # Copy and rename the generated "graph.png" image
        src = os.path.join(self.wf.base_dir, self.wf.name, 'graph.png')
        if self.session is not None:
            dst = os.path.join(
                self.output_dir,
                '-'.join(["pymialsrtk", __version__]),
                self.subject,
                self.session,
                'figures',
                f'{self.subject}_{self.session}_rec-SR_id-{self.sr_id}_desc-processing_graph.png'
            )
        else:
            dst = os.path.join(
                    self.output_dir,
                    '-'.join(["pymialsrtk", __version__]),
                    self.subject,
                    'figures',
                    f'{self.subject}_rec-SR_id-{self.sr_id}_desc-processing_graph.png'
            )
        # Create the figures/ and parent directories if they do not exist
        figures_dir = os.path.dirname(dst)
        os.makedirs(figures_dir, exist_ok=True)
        # Make the copy
        iflogger.info(f'\t > Copy {src} to {dst}...')
        shutil.copy(src=src, dst=dst)

        # Create dictionary of arguments passed to plugin_args
        args_dict = {
            'raise_insufficient': False,
            'n_procs': self.nipype_number_of_cores
        }

        if (memory is not None) and (memory > 0):
            args_dict['memory_gb'] = memory

        iflogger.info("**** Processing ****")
        # datetime object containing current start date and time
        start = datetime.now()
        self.run_start_time = start.strftime("%B %d, %Y / %H:%M:%S")
        print(f" Start date / time : {self.run_start_time}")

        # Execute the workflow
        if self.nipype_number_of_cores > 1:
            res = self.wf.run(plugin='MultiProc', plugin_args=args_dict)
        else:
            res = self.wf.run()

        # Copy and rename the workflow execution log
        src = os.path.join(self.wf.base_dir, "pypeline.log")
        if self.session is not None:
            dst = os.path.join(
                    self.output_dir,
                    '-'.join(["pymialsrtk", __version__]),
                    self.subject,
                    self.session,
                    'logs',
                    f'{self.subject}_{self.session}_rec-SR_id-{self.sr_id}_log.txt'
            )
        else:
            dst = os.path.join(
                    self.output_dir,
                    '-'.join(["pymialsrtk", __version__]),
                    self.subject,
                    'logs',
                    f'{self.subject}_rec-SR_id-{self.sr_id}_log.txt'
            )
        # Create the logs/ and parent directories if they do not exist
        logs_dir = os.path.dirname(dst)
        os.makedirs(logs_dir, exist_ok=True)
        # Make the copy
        iflogger.info(f'\t > Copy {src} to {dst}...')
        shutil.copy(src=src, dst=dst)

        # datetime object containing current end date and time
        end = datetime.now()
        self.run_end_time = end.strftime("%B %d, %Y / %H:%M:%S")
        print(f" End date / time : {self.run_end_time}")

        # Compute elapsed running time in minutes and seconds
        duration = end - start
        (minutes, seconds) = divmod(duration.total_seconds(), 60)
        self.run_elapsed_time = f'{int(minutes)} minutes and {int(seconds)} seconds'
        print(f" Elapsed time: {self.run_end_time}")

        iflogger.info("**** Write dataset derivatives description ****")
        for toolbox in ["pymialsrtk", "nipype"]:
            write_bids_derivative_description(
                bids_dir=self.bids_dir,
                deriv_dir=self.output_dir,
                pipeline_name=toolbox
            )

        iflogger.info("**** Super-resolution HTML report creation ****")
        self.create_subject_report()

        return res

    def create_subject_report(self):
        """Create the HTML report"""
        # Set main subject derivatives directory
        if self.session is None:
            sub_ses = self.subject
            final_res_dir = os.path.join(self.output_dir,
                                         '-'.join(["pymialsrtk", __version__]),
                                         self.subject)
        else:
            sub_ses = f'{self.subject}_{self.session}'
            final_res_dir = os.path.join(self.output_dir,
                                         '-'.join(["pymialsrtk", __version__]),
                                         self.subject,
                                         self.session)
        # Get the HTML report template
        path = pkg_resources.resource_filename(
            'pymialsrtk',
            "data/report/templates/template.html"
        )
        jinja_template_dir = os.path.dirname(path)

        file_loader = FileSystemLoader(jinja_template_dir)
        env = Environment(loader=file_loader)

        template = env.get_template('template.html')

        # Load main data derivatives necessary for the report
        sr_nii_image = os.path.join(
            final_res_dir, 'anat',
            f'{sub_ses}_rec-SR_id-{self.sr_id}_T2w.nii.gz'
        )
        img = nib.load(sr_nii_image)
        sx, sy, sz = img.header.get_zooms()

        sr_json_metadata = os.path.join(
            final_res_dir, 'anat',
            f'{sub_ses}_rec-SR_id-{self.sr_id}_T2w.json'
        )
        with open(sr_json_metadata) as f:
            sr_json_metadata = json.load(f)

        workflow_image = os.path.join(
            '..', 'figures',
            f'{sub_ses}_rec-SR_id-{self.sr_id}_desc-processing_graph.png'
        )

        sr_png_image = os.path.join(
            '..', 'figures',
            f'{sub_ses}_rec-SR_id-{self.sr_id}_T2w.png'
        )

        motion_report_image = os.path.join(
            '..', 'figures',
            f'{sub_ses}_rec-SR_id-{self.sr_id}_desc-motion_stats.png'
        )

        log_file = os.path.join(
            '..', 'logs',
            f'{sub_ses}_rec-SR_id-{self.sr_id}_log.txt'
        )

        # Create the text for {{subject}} and {{session}} fields in template
        report_subject_text = f'{self.subject.split("-")[-1]}'
        if self.session is not None:
            report_session_text = f'{self.session.split("-")[-1]}'
        else:
            report_session_text = None

        # Generate the report
        report_html_content = template.render(
            subject=report_subject_text,
            session=report_session_text,
            processing_datetime=self.run_start_time,
            run_time=self.run_elapsed_time,
            log=log_file,
            sr_id=self.sr_id,
            stacks=self.m_stacks,
            svr="on" if not self.m_skip_svr else "off",
            nlm_denoising="on" if self.m_do_nlm_denoising else "off",
            stacks_ordering="on" if not self.m_skip_stacks_ordering else "off",
            do_refine_hr_mask="on" if self.m_do_refine_hr_mask else "off",
            use_auto_masks="on" if self.m_masks_derivatives_dir is None else "off",
            custom_masks_dir=self.m_masks_derivatives_dir if self.m_masks_derivatives_dir is not None else None,
            sr_resolution=f"{sx} x {sy} x {sz} mm<sup>3</sup>",
            sr_json_metadata=sr_json_metadata,
            workflow_graph=workflow_image,
            sr_png_image=sr_png_image,
            motion_report_image=motion_report_image,
            version=__version__,
            os=f'{platform.system()} {platform.release()}',
            python=f'{sys.version}',
            openmp_threads=self.openmp_number_of_cores,
            nipype_threads=self.nipype_number_of_cores,
            jinja_version=__jinja2_version__
        )
        # Create the report directory if it does not exist
        report_dir = os.path.join(final_res_dir, 'report')
        os.makedirs(report_dir, exist_ok=True)

        # Save the HTML report file
        out_report_filename = os.path.join(report_dir, f'{sub_ses}.html')
        print(f'\t* Save HTML report as {out_report_filename}...')
        with open(out_report_filename, "w+") as file:
            file.write(report_html_content)<|MERGE_RESOLUTION|>--- conflicted
+++ resolved
@@ -37,11 +37,7 @@
 import pymialsrtk.workflows.recon_stage as recon_stage
 import pymialsrtk.workflows.recon_labels_stage as recon_labels_stage
 import pymialsrtk.workflows.srr_output_stage as srr_output_stage
-<<<<<<< HEAD
-
-import pymialsrtk.interfaces.utils as utils
-=======
->>>>>>> 5b0ad8dd
+
 from pymialsrtk.bids.utils import write_bids_derivative_description
 
 # Get pymialsrtk version
@@ -284,14 +280,8 @@
         # config.enable_provenance()
 
         if self.use_manual_masks:
-<<<<<<< HEAD
-
             dg = Node(
                 interface=DataGrabber(outfields=(['T2ws', 'masks', 'labels'] if self.m_do_reconstruct_labels else ['T2ws', 'masks'])),
-=======
-            dg = pe.Node(
-                interface=DataGrabber(outfields=['T2ws', 'masks']),
->>>>>>> 5b0ad8dd
                 name='data_grabber'
             )
             dg.inputs.base_directory = self.bids_dir
@@ -419,14 +409,10 @@
                                   name='stackOrdering')
             stacksOrdering.inputs.stacks_order = self.m_stacks
 
-<<<<<<< HEAD
-        preprocessing_stage = preproc_stage.create_preproc_stage(p_do_nlm_denoising=self.m_do_nlm_denoising,
-                                                                 p_do_reconstruct_labels=self.m_do_reconstruct_labels,
-                                                                 bids_dir=self.bids_dir)
-=======
         preprocessing_stage = preproc_stage.create_preproc_stage(
-            p_do_nlm_denoising=self.m_do_nlm_denoising)
->>>>>>> 5b0ad8dd
+            p_do_nlm_denoising=self.m_do_nlm_denoising,
+            p_do_reconstruct_labels=self.m_do_reconstruct_labels)
+
 
         reconstruction_stage = recon_stage.create_recon_stage(
             p_paramTV=self.paramTV,
@@ -446,20 +432,10 @@
                 name='srtkMaskImage01_nlm',
                 iterfield=['in_file', 'in_mask'])
 
-<<<<<<< HEAD
-        srtkN4BiasFieldCorrection = Node(interface=postprocess.MialsrtkN4BiasFieldCorrection(),
-=======
-
         srtkN4BiasFieldCorrection = pe.Node(interface=postprocess.MialsrtkN4BiasFieldCorrection(),
->>>>>>> 5b0ad8dd
                                          name='srtkN4BiasFieldCorrection')
 
-<<<<<<< HEAD
-        srtkMaskImage02 = Node(interface=preprocess.MialsrtkMaskImage(),
-=======
-
         srtkMaskImage02 = pe.Node(interface=preprocess.MialsrtkMaskImage(),
->>>>>>> 5b0ad8dd
                                name='srtkMaskImage02')
 
 
