--- conflicted
+++ resolved
@@ -332,20 +332,9 @@
             dg.inputs.raise_on_empty = False
             dg.inputs.sort_filelist = True
 
-<<<<<<< HEAD
             dg.inputs.field_template = dict(T2ws=os.path.join(sub_path,
                                                               'anat',
                                                               sub_ses+'*_run-*_T2w.nii.gz'))
-=======
-            dg.inputs.field_template = dict(
-                T2ws=os.path.join(self.subject, 'anat',
-                                  sub_ses+'*_run-*_T2w.nii.gz'))
-            if self.session is not None:
-                dg.inputs.field_template = dict(
-                    T2ws=os.path.join(self.subject, self.session, 'anat',
-                                      '_'.join([sub_ses, '*run-*',
-                                                '*T2w.nii.gz'])))
->>>>>>> 2ec930e4
 
             if self.m_stacks is not None:
                 t2ws_filter_prior_masks = pe.Node(
@@ -563,7 +552,6 @@
                                 self.subject)
 
         if self.session is not None:
-<<<<<<< HEAD
             subject_str += f"_{self.session}"
             dst_base = os.path.join(dst_base, self.session)
 
@@ -571,26 +559,6 @@
                            f'{subject_str}_rec-SR_id-{self.sr_id}_' +
                            'desc-processing_graph.png')
 
-=======
-            dst = os.path.join(
-                self.output_dir,
-                '-'.join(["pymialsrtk", __version__]),
-                self.subject,
-                self.session,
-                'figures',
-                (f'{self.subject}_{self.session}_rec-SR_id-{self.sr_id}_'
-                 'desc-processing_graph.png')
-            )
-        else:
-            dst = os.path.join(
-                    self.output_dir,
-                    '-'.join(["pymialsrtk", __version__]),
-                    self.subject,
-                    'figures',
-                    (f'{self.subject}_rec-SR_id-{self.sr_id}_'
-                     'desc-processing_graph.png')
-            )
->>>>>>> 2ec930e4
         # Create the figures/ and parent directories if they do not exist
         figures_dir = os.path.dirname(dst)
         os.makedirs(figures_dir, exist_ok=True)
