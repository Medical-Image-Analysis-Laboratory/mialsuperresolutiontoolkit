--- conflicted
+++ resolved
@@ -179,18 +179,11 @@
     nipype_number_of_cores = None
 
     def __init__(
-<<<<<<< HEAD
-        self, bids_dir, output_dir, subject, p_stacks=None, sr_id=1,
+        self, bids_dir, output_dir, subject, p_ga=None, p_stacks=None, sr_id=1,
         session=None, paramTV=None, p_masks_derivatives_dir=None,
         p_masks_desc=None, p_dict_custom_interfaces=None,
         p_verbose=None, openmp_number_of_cores=None,
         nipype_number_of_cores=None
-=======
-        self, bids_dir, output_dir, subject, p_ga=None, p_stacks=None, sr_id=1,
-        session=None, paramTV=None, p_masks_derivatives_dir=None, p_masks_desc=None,
-        p_dict_custom_interfaces=None,
-        openmp_number_of_cores=None, nipype_number_of_cores=None
->>>>>>> 9496f993
     ):
         """Constructor of AnatomicalPipeline class instance."""
 
@@ -318,7 +311,6 @@
         # config.enable_provenance()
 
         input_stage = create_input_stage(
-<<<<<<< HEAD
                         self.bids_dir,
                         self.subject,
                         self.session,
@@ -328,17 +320,6 @@
                         self.m_skip_stacks_ordering,
                         self.m_stacks,
                         self.m_verbose)
-=======
-            self.bids_dir,
-            self.subject,
-            self.session,
-            self.use_manual_masks,
-            self.m_masks_desc,
-            self.m_masks_derivatives_dir,
-            self.m_skip_stacks_ordering,
-            self.m_stacks
-        )
->>>>>>> 9496f993
 
         preprocessing_stage = preproc_stage.create_preproc_stage(
             p_do_nlm_denoising=self.m_do_nlm_denoising,
@@ -355,12 +336,9 @@
             p_verbose=self.m_verbose)
 
         postprocessing_stage = postproc_stage.create_postproc_stage(
-<<<<<<< HEAD
-            p_verbose=self.m_verbose,
-=======
             p_ga=self.m_ga,
             p_do_anat_orientation=self.m_do_anat_orientation,
->>>>>>> 9496f993
+            p_verbose=self.m_verbose,
             name='postprocessing_stage')
 
         output_mgmt_stage = srr_output_stage.create_srr_output_stage(
