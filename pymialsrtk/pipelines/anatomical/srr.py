# Copyright © 2016-2021 Medical Image Analysis Laboratory, University Hospital Center and University of Lausanne (UNIL-CHUV), Switzerland
#
#  This software is distributed under the open-source license Modified BSD.

"""Module for the super-resolution reconstruction pipeline."""

import os
import sys
import platform
import json
import shutil
import pkg_resources
from datetime import datetime

from jinja2 import Environment, FileSystemLoader
from jinja2 import __version__ as __jinja2_version__

import nibabel as nib

from nipype.info import __version__ as __nipype_version__
from nipype import config
from nipype import logging as nipype_logging
from nipype.interfaces.io import DataSink

from nipype.pipeline import engine as pe

import pymialsrtk.interfaces.utils as utils
from nipype.interfaces.utility import IdentityInterface

# Import the implemented interface from pymialsrtk
import pymialsrtk.interfaces.reconstruction as reconstruction
import pymialsrtk.interfaces.postprocess as postprocess
import pymialsrtk.interfaces.preprocess as preprocess
from pymialsrtk.workflows.input_stage import create_input_stage
import pymialsrtk.workflows.preproc_stage as preproc_stage
import pymialsrtk.workflows.recon_stage as recon_stage
import pymialsrtk.workflows.postproc_stage as postproc_stage
import pymialsrtk.workflows.srr_output_stage as srr_output_stage
from pymialsrtk.bids.utils import write_bids_derivative_description

# Get pymialsrtk version
from pymialsrtk.info import __version__


class AnatomicalPipeline:
    """Class used to represent the workflow of the Super-Resolution
    reconstruction pipeline.

    Attributes
    -----------
    bids_dir : string
        BIDS root directory (required)

    output_dir : string
        Output derivatives directory (required)

    subject : string
        Subject ID (in the form ``sub-XX``)

    wf : nipype.pipeline.Workflow
        Nipype workflow of the reconstruction pipeline

    deltatTV : string
        Super-resolution optimization time-step

    lambdaTV : float
        Regularization weight (default is 0.75)

    num_iterations : string
        Number of iterations in the primal/dual loops used in the optimization
        of the total-variation
        super-resolution algorithm.

    num_primal_dual_loops : string
        Number of primal/dual (inner) loops used in the optimization of the
        total-variation super-resolution algorithm.

    num_bregman_loops : string
        Number of Bregman (outer) loops used in the optimization of the
        total-variation super-resolution algorithm.

    step_scale : string
        Step scale parameter used in the optimization of the total-variation
        super-resolution algorithm.

    gamma : string
        Gamma parameter used in the optimization of the total-variation
        super-resolution algorithm.

    sr_id : string
        ID of the reconstruction useful to distinguish when multiple
        reconstructions with different order of stacks are run on
        the same subject

    session : string
        Session ID if applicable (in the form ``ses-YY``)

    m_stacks : list(int)
        List of stack to be used in the reconstruction.
        The specified order is kept if `skip_stacks_ordering` is True.

    m_masks_derivatives_dir : string
        directory basename in BIDS directory derivatives where to search
        for masks (optional)

    m_skip_svr : bool
        Weither the Slice-to-Volume Registration should be skipped in the
        image reconstruction. (default is False)

    m_do_refine_hr_mask : bool
        Weither a refinement of the HR mask should be performed.
        (default is False)

    m_do_nlm_denoising : bool
        Weither the NLM denoising preprocessing should be performed prior to
        motion estimation. (default is False)

    m_skip_stacks_ordering : bool (optional)
        Weither the automatic stacks ordering should be skipped.
        (default is False)

    Examples
    --------
    >>> from pymialsrtk.pipelines.anatomical.srr import AnatomicalPipeline
    >>> # Create a new instance
    >>> pipeline = AnatomicalPipeline(bids_dir='/path/to/bids_dir',
                                      output_dir='/path/to/output_dir',
                                      subject='sub-01',
                                      p_stacks=[1,3,2,0],
                                      sr_id=1,
                                      session=None,
                                      paramTV={deltatTV = "0.001",
                                               lambdaTV = "0.75",
                                               num_primal_dual_loops = "20"},
                                      masks_derivatives_dir="/custom/mask_dir",
                                      masks_desc=None,
                                      p_dict_custom_interfaces=None)
    >>> # Create the super resolution Nipype workflow
    >>> pipeline.create_workflow()
    >>> # Execute the workflow
    >>> res = pipeline.run(number_of_cores=1) # doctest: +SKIP

    """

    pipeline_name = "srr_pipeline"
    run_start_time = None
    run_end_time = None
    run_elapsed_time = None

    bids_dir = None
    output_dir = None
    subject = None
    wf = None
    sr_id = None
    session = None

    deltatTV = None
    lambdaTV = None
    num_iterations = None
    num_primal_dual_loops = None
    num_bregman_loops = None
    step_scale = None
    gamma = None

    m_stacks = None

    # Custom interfaces options
    m_skip_svr = None
    m_do_nlm_denoising = None
    m_skip_stacks_ordering = None
    m_do_refine_hr_mask = None
    m_do_anat_orientation = None

    m_masks_derivatives_dir = None
    use_manual_masks = False
    m_masks_desc = None

    openmp_number_of_cores = None
    nipype_number_of_cores = None

    def __init__(
        self, bids_dir, output_dir, subject, p_ga=None, p_stacks=None, sr_id=1,
        session=None, paramTV=None, p_masks_derivatives_dir=None, p_masks_desc=None,
        p_dict_custom_interfaces=None,
        openmp_number_of_cores=None, nipype_number_of_cores=None
    ):
        """Constructor of AnatomicalPipeline class instance."""

        # BIDS processing parameters
        self.bids_dir = bids_dir
        self.output_dir = output_dir
        self.subject = subject
        self.m_ga = p_ga
        self.sr_id = sr_id
        self.session = session
        self.m_stacks = p_stacks

        self.openmp_number_of_cores = openmp_number_of_cores
        self.nipype_number_of_cores = nipype_number_of_cores

        # (default) sr tv parameters
        if paramTV is None:
            paramTV = dict()
        self.paramTV = paramTV

        # Use manual/custom brain masks
        # If masks directory is not specified use the automated brain extraction method.
        self.m_masks_derivatives_dir = p_masks_derivatives_dir
        self.use_manual_masks = True if self.m_masks_derivatives_dir is not None else False
        self.m_masks_desc = p_masks_desc if self.use_manual_masks else None

        # Custom interfaces and default values.
        if p_dict_custom_interfaces is not None:
            self.m_skip_svr = p_dict_custom_interfaces['skip_svr'] \
                if 'skip_svr' in p_dict_custom_interfaces.keys() \
                else False
            self.m_do_refine_hr_mask = \
                p_dict_custom_interfaces['do_refine_hr_mask'] \
                if 'do_refine_hr_mask' in p_dict_custom_interfaces.keys() \
                else False
            self.m_do_nlm_denoising = p_dict_custom_interfaces['do_nlm_denoising']\
                if 'do_nlm_denoising' in p_dict_custom_interfaces.keys() \
                else False

            self.m_skip_stacks_ordering =\
                p_dict_custom_interfaces['skip_stacks_ordering']\
                    if ((self.m_stacks is not None) and
                        ('skip_stacks_ordering' in
                         p_dict_custom_interfaces.keys())) \
                    else False

            self.m_do_anat_orientation = \
                p_dict_custom_interfaces['do_anat_orientation'] \
                if 'do_anat_orientation' in p_dict_custom_interfaces.keys() \
                else False

        else:
            self.m_skip_svr = False
            self.m_do_refine_hr_mask = False
            self.m_do_nlm_denoising = False
            self.m_skip_stacks_ordering = False
            self.m_do_anat_orientation = False

        if self.m_do_anat_orientation:
            if not os.path.isdir('/sta'):
                print('A template directory must '
                      'be specified to perform alignement.')
                self.m_do_anat_orientation = False
            if self.m_ga is None:
                print('A gestational age must '
                      'be specified to perform alignement.')
                self.m_do_anat_orientation = False

    def create_workflow(self):
        """Create the Niype workflow of the super-resolution pipeline.

        It is composed of a succession of Nodes and their corresponding parameters,
        where the output of node i goes to the input of node i+1.

        """
        sub_ses = self.subject
        sub_path = self.subject
        if self.session is not None:
            sub_ses = ''.join([sub_ses, '_', self.session])
            sub_path = os.path.join(self.subject, self.session)

        wf_base_dir = os.path.join(self.output_dir,
                                   '-'.join(["nipype", __nipype_version__]),
                                   sub_path,
                                   "pre-{}".format(self.sr_id)
                                   )

        final_res_dir = os.path.join(self.output_dir,
                                     '-'.join(["pymialsrtk", __version__]),
                                     sub_path
                                     )

        if not os.path.exists(wf_base_dir):
            os.makedirs(wf_base_dir)
        print("Process directory: {}".format(wf_base_dir))

        # Initialization (Not sure we can control the name of nipype log)
        if os.path.isfile(os.path.join(wf_base_dir, "pypeline.log")):
            os.unlink(os.path.join(wf_base_dir, "pypeline.log"))

        self.wf = pe.Workflow(name=self.pipeline_name,
                              base_dir=wf_base_dir
                              )

        config.update_config(
            {
                'logging': {
                      'log_directory': os.path.join(wf_base_dir),
                      'log_to_file': True
                },
                'execution': {
                    'remove_unnecessary_outputs': False,
                    'stop_on_first_crash': True,
                    'stop_on_first_rerun': False,
                    'crashfile_format': "txt",
                    'use_relative_paths': True,
                    'write_provenance': False
                }
            }
        )

        # Update nypipe logging with config
        nipype_logging.update_logging(config)
        # config.enable_provenance()

<<<<<<< HEAD
        if self.use_manual_masks:
            dg = pe.Node(
                interface=DataGrabber(outfields=['T2ws', 'masks']),
                name='data_grabber'
            )
            dg.inputs.base_directory = self.bids_dir
            dg.inputs.template = '*'
            dg.inputs.raise_on_empty = False
            dg.inputs.sort_filelist = True

            t2ws_template = os.path.join(sub_path, 'anat',
                                         sub_ses + '*_run-*_T2w.nii.gz'
                                         )
            if self.m_masks_desc is not None:
                masks_template = os.path.join(
                    'derivatives', self.m_masks_derivatives_dir,
                    sub_path, 'anat',
                    '_'.join([sub_ses, '*_run-*', '_desc-'+self.m_masks_desc,
                              '*mask.nii.gz'])
                )
            else:
                masks_template = os.path.join(
                    'derivatives', self.m_masks_derivatives_dir,
                    sub_path, 'anat',
                    '_'.join([sub_ses, '*run-*', '*mask.nii.gz'])
                )

            dg.inputs.field_template = dict(T2ws=t2ws_template,
                                            masks=masks_template)

            brainMask = pe.MapNode(interface=IdentityInterface(
                                        fields=['out_file']
                                    ),
                                   name='brain_masks_bypass',
                                   iterfield=['out_file'])

            if self.m_stacks is not None:
                custom_masks_filter = pe.Node(interface=
                                              preprocess.FilteringByRunid(),
                                              name='custom_masks_filter')
                custom_masks_filter.inputs.stacks_id = self.m_stacks

        else:
            dg = pe.Node(interface=DataGrabber(outfields=['T2ws']),
                         name='data_grabber')

            dg.inputs.base_directory = self.bids_dir
            dg.inputs.template = '*'
            dg.inputs.raise_on_empty = False
            dg.inputs.sort_filelist = True

            dg.inputs.field_template = dict(T2ws=os.path.join(sub_path,
                                                              'anat',
                                                              sub_ses+'*_run-*_T2w.nii.gz'))

            if self.m_stacks is not None:
                t2ws_filter_prior_masks = pe.Node(
                    interface=preprocess.FilteringByRunid(),
                    name='t2ws_filter_prior_masks')
                t2ws_filter_prior_masks.inputs.stacks_id = self.m_stacks

            brainMask = pe.MapNode(interface=preprocess.BrainExtraction(),
                                   name='brainExtraction',
                                   iterfield=['in_file'])

            brainMask.inputs.in_ckpt_loc = pkg_resources.resource_filename(
                "pymialsrtk",
                os.path.join("data",
                             "Network_checkpoints",
                             "Network_checkpoints_localization",
                             "Unet.ckpt-88000.index")
            ).split('.index')[0]
            brainMask.inputs.threshold_loc = 0.49
            brainMask.inputs.in_ckpt_seg = pkg_resources.resource_filename(
                "pymialsrtk",
                os.path.join("data",
                             "Network_checkpoints",
                             "Network_checkpoints_segmentation",
                             "Unet.ckpt-20000.index")
            ).split('.index')[0]
            brainMask.inputs.threshold_seg = 0.5

        t2ws_filtered = pe.Node(interface=preprocess.FilteringByRunid(),
                                name='t2ws_filtered')
        masks_filtered = pe.Node(interface=preprocess.FilteringByRunid(),
                                 name='masks_filtered')

        if not self.m_skip_stacks_ordering:
            stacksOrdering = pe.Node(interface=preprocess.StacksOrdering(),
                                     name='stackOrdering')
        else:
            stacksOrdering = pe.Node(
                interface=IdentityInterface(fields=['stacks_order']),
                name='stackOrdering')
            stacksOrdering.inputs.stacks_order = self.m_stacks
=======
        input_stage = create_input_stage(
            self.bids_dir,
            self.subject,
            self.session,
            self.use_manual_masks,
            self.m_masks_desc,
            self.m_masks_derivatives_dir,
            self.m_skip_stacks_ordering,
            self.m_stacks
        )
>>>>>>> f67f5378

        preprocessing_stage = preproc_stage.create_preproc_stage(
            p_do_nlm_denoising=self.m_do_nlm_denoising)

        reconstruction_stage = recon_stage.create_recon_stage(
            p_paramTV=self.paramTV,
            p_use_manual_masks=self.use_manual_masks,
            p_do_nlm_denoising=self.m_do_nlm_denoising,
            p_do_refine_hr_mask=self.m_do_refine_hr_mask,
            p_skip_svr=self.m_skip_svr,
            p_sub_ses=sub_ses)

        postprocessing_stage = postproc_stage.create_postproc_stage(
            p_ga=self.m_ga,
            p_do_anat_orientation=self.m_do_anat_orientation,
            name='postprocessing_stage')

        output_mgmt_stage = srr_output_stage.create_srr_output_stage(
            p_do_nlm_denoising=self.m_do_nlm_denoising,
            p_skip_stacks_ordering=self.m_skip_stacks_ordering,
            name='output_mgmt_stage')

        output_mgmt_stage.inputs.inputnode.sub_ses = sub_ses
        output_mgmt_stage.inputs.inputnode.sr_id = self.sr_id
        output_mgmt_stage.inputs.inputnode.use_manual_masks = \
            self.use_manual_masks
        output_mgmt_stage.inputs.inputnode.final_res_dir = final_res_dir


        # Build workflow : connections of the nodes
        # Nodes ready : Linking now
        self.wf.connect(input_stage, "outputnode.t2ws_filtered",
                        preprocessing_stage, "inputnode.input_images")

        self.wf.connect(input_stage, "outputnode.masks_filtered",
                        preprocessing_stage, "inputnode.input_masks")

        if self.m_do_nlm_denoising:
            self.wf.connect(preprocessing_stage,
                            ("outputnode.output_images_nlm",
                             utils.sort_ascending),
                            reconstruction_stage, "inputnode.input_images_nlm")

        self.wf.connect(preprocessing_stage,
                        ("outputnode.output_images", utils.sort_ascending),
                        reconstruction_stage, "inputnode.input_images")

        self.wf.connect(preprocessing_stage,
                        ("outputnode.output_masks", utils.sort_ascending),
                        reconstruction_stage, "inputnode.input_masks")

        self.wf.connect(input_stage, "outputnode.stacks_order",
                        reconstruction_stage, "inputnode.stacks_order")

        self.wf.connect(reconstruction_stage, "outputnode.output_hr_mask",
                        postprocessing_stage, "inputnode.input_mask")

        self.wf.connect(reconstruction_stage, "outputnode.output_sr",
                        postprocessing_stage, "inputnode.input_image")

        self.wf.connect(reconstruction_stage, "outputnode.output_sdi",
                        postprocessing_stage, "inputnode.input_sdi")

        self.wf.connect(input_stage, "outputnode.stacks_order",
                        output_mgmt_stage, "inputnode.stacks_order")

        self.wf.connect(preprocessing_stage, "outputnode.output_masks",
                        output_mgmt_stage, "inputnode.input_masks")
        self.wf.connect(preprocessing_stage, "outputnode.output_images",
                        output_mgmt_stage, "inputnode.input_images")
        self.wf.connect(reconstruction_stage, "outputnode.output_transforms",
                        output_mgmt_stage, "inputnode.input_transforms")

        self.wf.connect(reconstruction_stage, "outputnode.output_sdi",
                        output_mgmt_stage, "inputnode.input_sdi")
        self.wf.connect(postprocessing_stage, "outputnode.output_image",
                        output_mgmt_stage, "inputnode.input_sr")
        self.wf.connect(reconstruction_stage, "outputnode.output_json_path",
                        output_mgmt_stage, "inputnode.input_json_path")
        self.wf.connect(reconstruction_stage, "outputnode.output_sr_png",
                        output_mgmt_stage, "inputnode.input_sr_png")
        self.wf.connect(postprocessing_stage, "outputnode.output_mask",
                        output_mgmt_stage, "inputnode.input_hr_mask")

        if self.m_do_nlm_denoising:
            self.wf.connect(preprocessing_stage,
                            "outputnode.output_images_nlm",
                            output_mgmt_stage, "inputnode.input_images_nlm")

        if not self.m_skip_stacks_ordering:
            self.wf.connect(input_stage, "outputnode.report_image",
                            output_mgmt_stage, "inputnode.report_image")
            self.wf.connect(input_stage, "outputnode.motion_tsv",
                            output_mgmt_stage, "inputnode.motion_tsv")

    def run(self, memory=None):
        """Execute the workflow of the super-resolution reconstruction pipeline.

        Nipype execution engine will take care of the management and
        execution of all processing steps involved in the super-resolution
        reconstruction pipeline. Note that the complete execution graph is
        saved as a PNG image to support transparency on the whole processing.

        Parameters
        ----------
        memory : int
            Maximal memory used by the workflow
        """

        # Use nipype.interface logger to print some information messages
        iflogger = nipype_logging.getLogger('nipype.interface')
        iflogger.info("**** Workflow graph creation ****")
        self.wf.write_graph(dotfilename='graph.dot', graph2use='colored',
                            format='png', simple_form=True)

        # Copy and rename the generated "graph.png" image
        src = os.path.join(self.wf.base_dir, self.wf.name, 'graph.png')

        # String formatting for saving
        subject_str = f"{self.subject}"
        dst_base = os.path.join(self.output_dir,
                                '-'.join(["pymialsrtk", __version__]),
                                self.subject)

        if self.session is not None:
            subject_str += f"_{self.session}"
            dst_base = os.path.join(dst_base, self.session)

        dst = os.path.join(dst_base, 'figures',
                           f'{subject_str}_rec-SR_id-{self.sr_id}_' +
                           'desc-processing_graph.png')

        # Create the figures/ and parent directories if they do not exist
        figures_dir = os.path.dirname(dst)
        os.makedirs(figures_dir, exist_ok=True)
        # Make the copy
        iflogger.info(f'\t > Copy {src} to {dst}...')
        shutil.copy(src=src, dst=dst)

        # Create dictionary of arguments passed to plugin_args
        args_dict = {
            'raise_insufficient': False,
            'n_procs': self.nipype_number_of_cores
        }

        if (memory is not None) and (memory > 0):
            args_dict['memory_gb'] = memory

        iflogger.info("**** Processing ****")
        # datetime object containing current start date and time
        start = datetime.now()
        self.run_start_time = start.strftime("%B %d, %Y / %H:%M:%S")
        print(f" Start date / time : {self.run_start_time}")

        # Execute the workflow
        if self.nipype_number_of_cores > 1:
            res = self.wf.run(plugin='MultiProc', plugin_args=args_dict)
        else:
            res = self.wf.run()

        # Copy and rename the workflow execution log
        src = os.path.join(self.wf.base_dir, "pypeline.log")
        dst = os.path.join(dst_base, 'logs',
                           f'{subject_str}_rec-SR_id-{self.sr_id}_log.txt')
        # Create the logs/ and parent directories if they do not exist
        logs_dir = os.path.dirname(dst)
        os.makedirs(logs_dir, exist_ok=True)
        # Make the copy
        iflogger.info(f'\t > Copy {src} to {dst}...')
        shutil.copy(src=src, dst=dst)

        # datetime object containing current end date and time
        end = datetime.now()
        self.run_end_time = end.strftime("%B %d, %Y / %H:%M:%S")
        print(f" End date / time : {self.run_end_time}")

        # Compute elapsed running time in minutes and seconds
        duration = end - start
        (minutes, seconds) = divmod(duration.total_seconds(), 60)
        self.run_elapsed_time = f'{int(minutes)} minutes and {int(seconds)} seconds'
        print(f" Elapsed time: {self.run_end_time}")

        iflogger.info("**** Write dataset derivatives description ****")
        for toolbox in ["pymialsrtk", "nipype"]:
            write_bids_derivative_description(
                bids_dir=self.bids_dir,
                deriv_dir=self.output_dir,
                pipeline_name=toolbox
            )

        iflogger.info("**** Super-resolution HTML report creation ****")
        self.create_subject_report()

        return res

    def create_subject_report(self):
        """Create the HTML report"""
        # Set main subject derivatives directory
        sub_ses = self.subject
        sub_path = self.subject
        if self.session is not None:
            sub_ses += f'_{self.session}'
            sub_path = os.path.join(self.subject, self.session)

        final_res_dir = os.path.join(self.output_dir,
                                     '-'.join(["pymialsrtk", __version__]),
                                     sub_path)

        # Get the HTML report template
        path = pkg_resources.resource_filename(
            'pymialsrtk',
            "data/report/templates/template.html"
        )
        jinja_template_dir = os.path.dirname(path)

        file_loader = FileSystemLoader(jinja_template_dir)
        env = Environment(loader=file_loader)

        template = env.get_template('template.html')

        # Load main data derivatives necessary for the report
        sr_nii_image = os.path.join(
            final_res_dir, 'anat',
            f'{sub_ses}_rec-SR_id-{self.sr_id}_T2w.nii.gz'
        )
        img = nib.load(sr_nii_image)
        sx, sy, sz = img.header.get_zooms()

        sr_json_metadata = os.path.join(
            final_res_dir, 'anat',
            f'{sub_ses}_rec-SR_id-{self.sr_id}_T2w.json'
        )
        with open(sr_json_metadata) as f:
            sr_json_metadata = json.load(f)

        workflow_image = os.path.join(
            '..', 'figures',
            f'{sub_ses}_rec-SR_id-{self.sr_id}_desc-processing_graph.png'
        )

        sr_png_image = os.path.join(
            '..', 'figures',
            f'{sub_ses}_rec-SR_id-{self.sr_id}_T2w.png'
        )

        motion_report_image = os.path.join(
            '..', 'figures',
            f'{sub_ses}_rec-SR_id-{self.sr_id}_desc-motion_stats.png'
        )

        log_file = os.path.join(
            '..', 'logs',
            f'{sub_ses}_rec-SR_id-{self.sr_id}_log.txt'
        )

        # Create the text for {{subject}} and {{session}} fields in template
        report_subject_text = f'{self.subject.split("-")[-1]}'
        if self.session is not None:
            report_session_text = f'{self.session.split("-")[-1]}'
        else:
            report_session_text = None

        # Generate the report
        report_html_content = template.render(
            subject=report_subject_text,
            session=report_session_text,
            processing_datetime=self.run_start_time,
            run_time=self.run_elapsed_time,
            log=log_file,
            sr_id=self.sr_id,
            stacks=self.m_stacks,
            svr="on" if not self.m_skip_svr else "off",
            nlm_denoising="on" if self.m_do_nlm_denoising else "off",
            stacks_ordering="on" if not self.m_skip_stacks_ordering else "off",
            do_refine_hr_mask="on" if self.m_do_refine_hr_mask else "off",
            use_auto_masks="on" if self.m_masks_derivatives_dir is None else "off",
            custom_masks_dir=self.m_masks_derivatives_dir if self.m_masks_derivatives_dir is not None else None,
            sr_resolution=f"{sx} x {sy} x {sz} mm<sup>3</sup>",
            sr_json_metadata=sr_json_metadata,
            workflow_graph=workflow_image,
            sr_png_image=sr_png_image,
            motion_report_image=motion_report_image,
            version=__version__,
            os=f'{platform.system()} {platform.release()}',
            python=f'{sys.version}',
            openmp_threads=self.openmp_number_of_cores,
            nipype_threads=self.nipype_number_of_cores,
            jinja_version=__jinja2_version__
        )
        # Create the report directory if it does not exist
        report_dir = os.path.join(final_res_dir, 'report')
        os.makedirs(report_dir, exist_ok=True)

        # Save the HTML report file
        out_report_filename = os.path.join(report_dir, f'{sub_ses}.html')
        print(f'\t* Save HTML report as {out_report_filename}...')
        with open(out_report_filename, "w+") as file:
            file.write(report_html_content)<|MERGE_RESOLUTION|>--- conflicted
+++ resolved
@@ -308,103 +308,6 @@
         nipype_logging.update_logging(config)
         # config.enable_provenance()
 
-<<<<<<< HEAD
-        if self.use_manual_masks:
-            dg = pe.Node(
-                interface=DataGrabber(outfields=['T2ws', 'masks']),
-                name='data_grabber'
-            )
-            dg.inputs.base_directory = self.bids_dir
-            dg.inputs.template = '*'
-            dg.inputs.raise_on_empty = False
-            dg.inputs.sort_filelist = True
-
-            t2ws_template = os.path.join(sub_path, 'anat',
-                                         sub_ses + '*_run-*_T2w.nii.gz'
-                                         )
-            if self.m_masks_desc is not None:
-                masks_template = os.path.join(
-                    'derivatives', self.m_masks_derivatives_dir,
-                    sub_path, 'anat',
-                    '_'.join([sub_ses, '*_run-*', '_desc-'+self.m_masks_desc,
-                              '*mask.nii.gz'])
-                )
-            else:
-                masks_template = os.path.join(
-                    'derivatives', self.m_masks_derivatives_dir,
-                    sub_path, 'anat',
-                    '_'.join([sub_ses, '*run-*', '*mask.nii.gz'])
-                )
-
-            dg.inputs.field_template = dict(T2ws=t2ws_template,
-                                            masks=masks_template)
-
-            brainMask = pe.MapNode(interface=IdentityInterface(
-                                        fields=['out_file']
-                                    ),
-                                   name='brain_masks_bypass',
-                                   iterfield=['out_file'])
-
-            if self.m_stacks is not None:
-                custom_masks_filter = pe.Node(interface=
-                                              preprocess.FilteringByRunid(),
-                                              name='custom_masks_filter')
-                custom_masks_filter.inputs.stacks_id = self.m_stacks
-
-        else:
-            dg = pe.Node(interface=DataGrabber(outfields=['T2ws']),
-                         name='data_grabber')
-
-            dg.inputs.base_directory = self.bids_dir
-            dg.inputs.template = '*'
-            dg.inputs.raise_on_empty = False
-            dg.inputs.sort_filelist = True
-
-            dg.inputs.field_template = dict(T2ws=os.path.join(sub_path,
-                                                              'anat',
-                                                              sub_ses+'*_run-*_T2w.nii.gz'))
-
-            if self.m_stacks is not None:
-                t2ws_filter_prior_masks = pe.Node(
-                    interface=preprocess.FilteringByRunid(),
-                    name='t2ws_filter_prior_masks')
-                t2ws_filter_prior_masks.inputs.stacks_id = self.m_stacks
-
-            brainMask = pe.MapNode(interface=preprocess.BrainExtraction(),
-                                   name='brainExtraction',
-                                   iterfield=['in_file'])
-
-            brainMask.inputs.in_ckpt_loc = pkg_resources.resource_filename(
-                "pymialsrtk",
-                os.path.join("data",
-                             "Network_checkpoints",
-                             "Network_checkpoints_localization",
-                             "Unet.ckpt-88000.index")
-            ).split('.index')[0]
-            brainMask.inputs.threshold_loc = 0.49
-            brainMask.inputs.in_ckpt_seg = pkg_resources.resource_filename(
-                "pymialsrtk",
-                os.path.join("data",
-                             "Network_checkpoints",
-                             "Network_checkpoints_segmentation",
-                             "Unet.ckpt-20000.index")
-            ).split('.index')[0]
-            brainMask.inputs.threshold_seg = 0.5
-
-        t2ws_filtered = pe.Node(interface=preprocess.FilteringByRunid(),
-                                name='t2ws_filtered')
-        masks_filtered = pe.Node(interface=preprocess.FilteringByRunid(),
-                                 name='masks_filtered')
-
-        if not self.m_skip_stacks_ordering:
-            stacksOrdering = pe.Node(interface=preprocess.StacksOrdering(),
-                                     name='stackOrdering')
-        else:
-            stacksOrdering = pe.Node(
-                interface=IdentityInterface(fields=['stacks_order']),
-                name='stackOrdering')
-            stacksOrdering.inputs.stacks_order = self.m_stacks
-=======
         input_stage = create_input_stage(
             self.bids_dir,
             self.subject,
@@ -415,7 +318,6 @@
             self.m_skip_stacks_ordering,
             self.m_stacks
         )
->>>>>>> f67f5378
 
         preprocessing_stage = preproc_stage.create_preproc_stage(
             p_do_nlm_denoising=self.m_do_nlm_denoising)
