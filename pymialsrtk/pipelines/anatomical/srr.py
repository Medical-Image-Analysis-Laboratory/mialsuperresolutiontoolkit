--- conflicted
+++ resolved
@@ -401,19 +401,8 @@
                 name='srtkMaskImage01_nlm',
                 iterfield=['in_file', 'in_mask'])
 
-<<<<<<< HEAD
         postprocessing_stage = postproc_stage.create_postproc_stage(
             name='postprocessing_stage')
-=======
-
-        srtkN4BiasFieldCorrection = pe.Node(interface=postprocess.MialsrtkN4BiasFieldCorrection(),
-                                         name='srtkN4BiasFieldCorrection')
-
-
-        srtkMaskImage02 = pe.Node(interface=preprocess.MialsrtkMaskImage(),
-                               name='srtkMaskImage02')
->>>>>>> 5b0ad8dd
-
 
         output_mgmt_stage = srr_output_stage.create_srr_output_stage(
             p_do_nlm_denoising=self.m_do_nlm_denoising,
