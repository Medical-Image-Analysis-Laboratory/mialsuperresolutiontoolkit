--- conflicted
+++ resolved
@@ -127,34 +127,15 @@
 
     """
     m_pipeline_name = "srr_pipeline"
+    m_paramTV = None
     m_labels_derivatives_dir = None
 
-    m_paramTV = None
     # Custom interfaces options
     m_skip_svr = None
     m_do_refine_hr_mask = None
     m_do_anat_orientation = None
 
     def __init__(
-<<<<<<< HEAD
-        self, bids_dir, output_dir, subject, p_ga=None, p_stacks=None, sr_id=1,
-        session=None, paramTV=None, p_masks_derivatives_dir=None,
-        p_masks_desc=None, p_dict_custom_interfaces=None,
-        p_verbose=None, openmp_number_of_cores=None,
-        nipype_number_of_cores=None
-    ):
-        """Constructor of AnatomicalPipeline class instance."""
-
-        # BIDS processing parameters
-        self.bids_dir = bids_dir
-        self.output_dir = output_dir
-        self.subject = subject
-        self.m_ga = p_ga
-        self.sr_id = sr_id
-        self.session = session
-        self.m_stacks = p_stacks
-        self.m_verbose = p_verbose
-=======
         self,
         p_bids_dir,
         p_output_dir,
@@ -168,15 +149,15 @@
         p_labels_derivatives_dir=None,
         p_masks_desc=None,
         p_dict_custom_interfaces=None,
+        p_verbose=None,
         p_openmp_number_of_cores=None,
         p_nipype_number_of_cores=None
     ):
         """Constructor of SRReconPipeline class instance."""
->>>>>>> f7b407ea
 
         super().__init__(p_bids_dir, p_output_dir, p_subject, p_ga, p_stacks,
                          sr_id, p_session, p_masks_derivatives_dir,
-                         p_masks_desc, p_dict_custom_interfaces,
+                         p_masks_desc, p_dict_custom_interfaces, p_verbose,
                          p_openmp_number_of_cores, p_nipype_number_of_cores,
                          "rec"
                          )
@@ -277,7 +258,6 @@
         # config.enable_provenance()
 
         input_stage = create_input_stage(
-<<<<<<< HEAD
                         self.bids_dir,
                         self.subject,
                         self.session,
@@ -285,30 +265,16 @@
                         self.m_masks_desc,
                         self.m_masks_derivatives_dir,
                         self.m_skip_stacks_ordering,
+                        self.m_labels_derivatives_dir,
+                        self.m_do_reconstruct_labels,
                         self.m_stacks,
                         self.m_verbose)
 
         preprocessing_stage = preproc_stage.create_preproc_stage(
             p_do_nlm_denoising=self.m_do_nlm_denoising,
+            p_do_reconstruct_labels=self.m_do_reconstruct_labels,
             p_verbose=self.m_verbose
             )
-=======
-            self.m_bids_dir,
-            self.m_subject,
-            self.m_session,
-            self.m_use_manual_masks,
-            self.m_masks_desc,
-            self.m_masks_derivatives_dir,
-            self.m_labels_derivatives_dir,
-            self.m_skip_stacks_ordering,
-            self.m_do_reconstruct_labels,
-            self.m_stacks
-        )
-
-        preprocessing_stage = preproc_stage.create_preproc_stage(
-            p_do_nlm_denoising=self.m_do_nlm_denoising,
-            p_do_reconstruct_labels=self.m_do_reconstruct_labels)
->>>>>>> f7b407ea
 
         reconstruction_stage = recon_stage.create_recon_stage(
             p_paramTV=self.m_paramTV,
@@ -317,21 +283,14 @@
             p_do_reconstruct_labels=self.m_do_reconstruct_labels,
             p_do_refine_hr_mask=self.m_do_refine_hr_mask,
             p_skip_svr=self.m_skip_svr,
-<<<<<<< HEAD
-            p_sub_ses=sub_ses,
+            p_sub_ses=self.m_sub_ses,
             p_verbose=self.m_verbose)
-=======
-            p_sub_ses=self.m_sub_ses)
->>>>>>> f7b407ea
 
         postprocessing_stage = postproc_stage.create_postproc_stage(
             p_ga=self.m_ga,
             p_do_anat_orientation=self.m_do_anat_orientation,
-<<<<<<< HEAD
+            p_do_reconstruct_labels=self.m_do_reconstruct_labels,
             p_verbose=self.m_verbose,
-=======
-            p_do_reconstruct_labels=self.m_do_reconstruct_labels,
->>>>>>> f7b407ea
             name='postprocessing_stage')
 
         output_mgmt_stage = output_stage.create_srr_output_stage(
