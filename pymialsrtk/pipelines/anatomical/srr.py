--- conflicted
+++ resolved
@@ -305,17 +305,6 @@
         # config.enable_provenance()
 
         input_stage = create_input_stage(
-<<<<<<< HEAD
-                        self.bids_dir,
-                        self.subject,
-                        self.session,
-                        self.use_manual_masks,
-                        self.m_masks_desc,
-                        self.m_masks_derivatives_dir,
-                        self.m_skip_stacks_ordering,
-                        self.m_stacks,
-                        p_do_srr_assessment=self.m_do_srr_assessment
-=======
             self.bids_dir,
             self.subject,
             self.session,
@@ -323,8 +312,8 @@
             self.m_masks_desc,
             self.m_masks_derivatives_dir,
             self.m_skip_stacks_ordering,
-            self.m_stacks
->>>>>>> 1b51d076
+            self.m_stacks,
+            p_do_srr_assessment=self.m_do_srr_assessment
         )
 
         preprocessing_stage = preproc_stage.create_preproc_stage(
@@ -355,11 +344,9 @@
         output_mgmt_stage = srr_output_stage.create_srr_output_stage(
             p_do_nlm_denoising=self.m_do_nlm_denoising,
             p_skip_stacks_ordering=self.m_skip_stacks_ordering,
-<<<<<<< HEAD
             p_do_srr_assessment=self.m_do_srr_assessment,
-=======
->>>>>>> 1b51d076
-            name='output_mgmt_stage')
+            name='output_mgmt_stage'
+        )
 
         output_mgmt_stage.inputs.inputnode.sub_ses = sub_ses
         output_mgmt_stage.inputs.inputnode.sr_id = self.sr_id
