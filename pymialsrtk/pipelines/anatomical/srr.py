# Copyright © 2016-2021 Medical Image Analysis Laboratory, University Hospital Center and University of Lausanne (UNIL-CHUV), Switzerland
#
#  This software is distributed under the open-source license Modified BSD.

"""Module for the super-resolution reconstruction pipeline."""

import os
import sys
import platform
import json
import pkg_resources
from jinja2 import Environment, FileSystemLoader
from jinja2 import __version__ as __jinja2_version__
import nibabel as nib
import pymialsrtk.interfaces.utils as utils
from nipype.info import __version__ as __nipype_version__
from nipype import config
from nipype import logging as nipype_logging
from nipype.pipeline import engine as pe

# Import the implemented interface from pymialsrtk
import pymialsrtk.interfaces.reconstruction as reconstruction
import pymialsrtk.workflows.preproc_stage as preproc_stage
import pymialsrtk.workflows.postproc_stage as postproc_stage
import pymialsrtk.workflows.sr_assessment_stage as sr_assessment_stage
import pymialsrtk.workflows.recon_stage as recon_stage
import pymialsrtk.workflows.output_stage as output_stage
import pymialsrtk.workflows.input_stage as input_stage

from .abstract import AbstractAnatomicalPipeline

# Get pymialsrtk version
from pymialsrtk.info import __version__


class SRReconPipeline(AbstractAnatomicalPipeline):
    """Class used to represent the workflow of the Super-Resolution
    reconstruction pipeline.

    Attributes
    -----------
    m_bids_dir : string
        BIDS root directory (required)

    m_output_dir : string
        Output derivatives directory (required)

    m_subject : string
        Subject ID (in the form ``sub-XX``)

    m_wf : nipype.pipeline.Workflow
        Nipype workflow of the reconstruction pipeline

    m_paramTV: :obj:`dict`
        Dictionary of parameters for the super-resolution
        reconstruction. Contains:
        - deltatTV : string
            Super-resolution optimization time-step
        - lambdaTV : float
            Regularization weight (default is 0.75)
        - num_iterations : string
            Number of iterations in the primal/dual loops used in the
            optimization of the total-variation super-resolution algorithm.
        - num_primal_dual_loops : string
            Number of primal/dual (inner) loops used in the optimization of the
            total-variation super-resolution algorithm.
        - num_bregman_loops : string
            Number of Bregman (outer) loops used in the optimization of the
            total-variation super-resolution algorithm.
        - step_scale : string
            Step scale parameter used in the optimization of the total-
            variation super-resolution algorithm.
        - gamma : string
            Gamma parameter used in the optimization of the total-variation
            super-resolution algorithm.

    m_sr_id : string
        ID of the reconstruction useful to distinguish when multiple
        reconstructions with different order of stacks are run on
        the same subject

    m_session : string
        Session ID if applicable (in the form ``ses-YY``)

    m_stacks : list(int)
        List of stack to be used in the reconstruction.
        The specified order is kept if `skip_stacks_ordering` is True.

    m_masks_derivatives_dir : string
        directory basename in BIDS directory derivatives where to search
        for masks (optional)

    m_skip_svr : bool
        Weither the Slice-to-Volume Registration should be skipped in the
        image reconstruction. (default is False)

    m_do_refine_hr_mask : bool
        Weither a refinement of the HR mask should be performed.
        (default is False)

    m_do_nlm_denoising : bool
        Weither the NLM denoising preprocessing should be performed prior to
        motion estimation. (default is False)

    m_skip_stacks_ordering : bool (optional)
        Weither the automatic stacks ordering should be skipped.
        (default is False)

    Examples
    --------
    >>> from pymialsrtk.pipelines.anatomical.srr import SRReconPipeline
    >>> # Create a new instance
    >>> pipeline = SRReconPipeline(bids_dir='/path/to/bids_dir',
                                      output_dir='/path/to/output_dir',
                                      subject='sub-01',
                                      p_stacks=[1,3,2,0],
                                      sr_id=1,
                                      session=None,
                                      paramTV={deltatTV = "0.001",
                                               lambdaTV = "0.75",
                                               num_primal_dual_loops = "20"},
                                      masks_derivatives_dir="/custom/mask_dir",
                                      masks_desc=None,
                                      p_dict_custom_interfaces=None)
    >>> # Create the super resolution Nipype workflow
    >>> pipeline.create_workflow()
    >>> # Execute the workflow
    >>> res = pipeline.run(number_of_cores=1) # doctest: +SKIP

    """
    m_pipeline_name = "srr_pipeline"
    m_paramTV = None
    m_labels_derivatives_dir = None

<<<<<<< HEAD
=======
    m_paramTV = None

>>>>>>> 51c92ad8
    # Custom interfaces options
    m_do_nlm_denoising = None
    m_skip_stacks_ordering = None
    m_skip_svr = None
    m_do_refine_hr_mask = None
    m_do_anat_orientation = None
    m_do_multi_parameters = None
    m_do_srr_assessment = None

    def __init__(
        self,
        p_bids_dir,
        p_output_dir,
        p_subject,
        p_ga=None,
        p_stacks=None,
        p_sr_id=1,
        p_session=None,
        p_paramTV=None,
        p_masks_derivatives_dir=None,
        p_labels_derivatives_dir=None,
        p_masks_desc=None,
        p_dict_custom_interfaces=None,
        p_verbose=None,
        p_openmp_number_of_cores=None,
        p_nipype_number_of_cores=None
    ):
        """Constructor of SRReconPipeline class instance."""

        super().__init__(p_bids_dir, p_output_dir, p_subject, p_ga, p_stacks,
                         p_sr_id, p_session, p_masks_derivatives_dir,
                         p_masks_desc, p_dict_custom_interfaces, p_verbose,
                         p_openmp_number_of_cores, p_nipype_number_of_cores,
                         "rec"
                         )
        # (default) sr tv parameters
        if p_paramTV is None:
            p_paramTV = dict()
        self.m_paramTV = p_paramTV

        self.m_labels_derivatives_dir = p_labels_derivatives_dir

        # Custom interfaces and default values.
        if p_dict_custom_interfaces is not None:
            self.m_do_nlm_denoising = \
                p_dict_custom_interfaces['do_nlm_denoising'] \
                if 'do_nlm_denoising' in p_dict_custom_interfaces.keys() \
                else False

            self.m_skip_stacks_ordering =\
                p_dict_custom_interfaces['skip_stacks_ordering']\
                if ((self.m_stacks is not None) and
                    ('skip_stacks_ordering' in
                     p_dict_custom_interfaces.keys())) \
                else False

            self.m_skip_svr = \
                p_dict_custom_interfaces['skip_svr'] \
                if 'skip_svr' in p_dict_custom_interfaces.keys() \
                else False

            self.m_do_refine_hr_mask = \
                p_dict_custom_interfaces['do_refine_hr_mask'] \
                if 'do_refine_hr_mask' in p_dict_custom_interfaces.keys() \
                else False

            self.m_do_anat_orientation = \
                p_dict_custom_interfaces['do_anat_orientation'] \
                if 'do_anat_orientation' in p_dict_custom_interfaces.keys() \
                else False

            self.m_do_reconstruct_labels = \
                p_dict_custom_interfaces['do_reconstruct_labels'] \
                if 'do_reconstruct_labels' in p_dict_custom_interfaces.keys() \
                else False

            self.m_do_multi_parameters = \
                p_dict_custom_interfaces['do_multi_parameters'] \
                if 'do_multi_parameters' in p_dict_custom_interfaces.keys() \
                else False

            self.m_do_srr_assessment = \
                p_dict_custom_interfaces['do_srr_assessment'] \
                if 'do_srr_assessment' in p_dict_custom_interfaces.keys() \
                else False

        else:

            self.m_do_nlm_denoising = False
            self.m_skip_stacks_ordering = False
            self.m_skip_svr = False
            self.m_do_refine_hr_mask = False
            self.m_do_reconstruct_labels = False
            self.m_do_anat_orientation = False
            self.m_do_multi_parameters = False
            self.m_do_srr_assessment = False

        if self.m_do_anat_orientation:
            if not os.path.isdir('/sta'):
                raise OSError(
                    'A template directory must be specified '
                    'with interface \'do_anat_orientation\'.'
                )
            if self.m_ga is None:
                raise OSError(
                    'A gestational age must be specified '
                    'with interface \'do_anat_orientation\'.'
                )

        if self.m_do_reconstruct_labels:
            if not self.m_labels_derivatives_dir:
                raise OSError(
                    'A derivatives directory of LR labelmaps must '
                    'be specified to perform labelmap reconstruction.'
                    )
            elif not os.path.isdir(
                os.path.join(self.m_bids_dir,
                             'derivatives',
                             self.m_labels_derivatives_dir
                             )):
                raise OSError(
                    'An existing derivatives directory of LR labelmaps must'
                    'be specified to perform labelmap reconstruction.'
                    )

        if self.m_do_multi_parameters:
            # if any of the TV parameters is a list of more than one item,
            # we are in a multi_parameters running mode
            num_parameters_multi = [value
                                    for value in list(self.m_paramTV.values())
                                    if (isinstance(value, list)
                                        and len(value) > 1)]
            if not num_parameters_multi:
                raise RuntimeError(
                    'With do_multi_parameters interface,'
                    'at least one entry of \'paramsTV\' should'
                    'be defined as a list of more than one item.'
                )

        if self.m_do_anat_orientation and self.m_do_srr_assessment:
            raise RuntimeError(
                'At the moment, srr pipeline with custom interfaces '
                'do_anat_orientation and do_srr_assessment '
                'is not available.'
            )

    def create_workflow(self):
        """Create the Niype workflow of the super-resolution pipeline.

        It is composed of a succession of Nodes and their corresponding parameters,
        where the output of node i goes to the input of node i+1.

        """

        self.m_wf = pe.Workflow(name=self.m_pipeline_name,
                                base_dir=self.m_wf_base_dir
                                )

        config.update_config(
            {
                'logging': {
                      'log_directory': os.path.join(self.m_wf_base_dir),
                      'log_to_file': True
                },
                'execution': {
                    'remove_unnecessary_outputs': False,
                    'stop_on_first_crash': True,
                    'stop_on_first_rerun': False,
                    'crashfile_format': "txt",
                    'use_relative_paths': True,
                    'write_provenance': False
                }
            }
        )

        # Update nypipe logging with config
        nipype_logging.update_logging(config)
        # config.enable_provenance()

<<<<<<< HEAD
        input_stage = create_input_stage(
                        self.m_bids_dir,
                        self.m_subject,
                        self.m_session,
                        self.m_use_manual_masks,
                        self.m_masks_desc,
                        self.m_masks_derivatives_dir,
                        self.m_labels_derivatives_dir,
                        self.m_skip_stacks_ordering,
                        self.m_do_reconstruct_labels,
                        self.m_stacks,
                        self.m_verbose)

        preprocessing_stage = preproc_stage.create_preproc_stage(
            p_do_nlm_denoising=self.m_do_nlm_denoising,
            p_do_reconstruct_labels=self.m_do_reconstruct_labels,
            p_verbose=self.m_verbose
            )
=======
        input_mgmt_stage = input_stage.create_input_stage(
            p_bids_dir=self.m_bids_dir,
            p_subject=self.m_subject,
            p_session=self.m_session,
            p_use_manual_masks=self.m_use_manual_masks,
            p_masks_desc=self.m_masks_desc,
            p_masks_derivatives_dir=self.m_masks_derivatives_dir,
            p_labels_derivatives_dir=self.m_labels_derivatives_dir,
            p_skip_stacks_ordering=self.m_skip_stacks_ordering,
            p_do_reconstruct_labels=self.m_do_reconstruct_labels,
            p_stacks=self.m_stacks,
            p_do_srr_assessment=self.m_do_srr_assessment,
            name='input_mgmt_stage'

        )

        preprocessing_stage = preproc_stage.create_preproc_stage(
            p_do_nlm_denoising=self.m_do_nlm_denoising,
            p_do_reconstruct_labels=self.m_do_reconstruct_labels
        )
>>>>>>> 51c92ad8

        reconstruction_stage, srtv_node_name = recon_stage.create_recon_stage(
            p_paramTV=self.m_paramTV,
            p_use_manual_masks=self.m_use_manual_masks,
            p_do_multi_parameters=self.m_do_multi_parameters,
            p_do_nlm_denoising=self.m_do_nlm_denoising,
            p_do_reconstruct_labels=self.m_do_reconstruct_labels,
            p_do_refine_hr_mask=self.m_do_refine_hr_mask,
            p_skip_svr=self.m_skip_svr,
            p_sub_ses=self.m_sub_ses,
            p_verbose=self.m_verbose)


        postprocessing_stage = postproc_stage.create_postproc_stage(
            p_ga=self.m_ga,
            p_do_anat_orientation=self.m_do_anat_orientation,
            p_do_reconstruct_labels=self.m_do_reconstruct_labels,
<<<<<<< HEAD
            p_verbose=self.m_verbose,
            name='postprocessing_stage')
=======
            name='postprocessing_stage'
        )

        if self.m_do_srr_assessment:
            srr_assessment_stage = \
                sr_assessment_stage.create_sr_assessment_stage(
                    p_do_multi_parameters=self.m_do_multi_parameters,
                    p_input_srtv_node=srtv_node_name,
                    p_openmp_number_of_cores=self.m_openmp_number_of_cores,
                    name='srr_assessment_stage'
                )
>>>>>>> 51c92ad8

        output_mgmt_stage = output_stage.create_srr_output_stage(
            p_sub_ses=self.m_sub_ses,
            p_sr_id=self.m_sr_id,
            p_run_type=self.m_run_type,
            p_use_manual_masks=self.m_use_manual_masks,
            p_do_nlm_denoising=self.m_do_nlm_denoising,
            p_do_reconstruct_labels=self.m_do_reconstruct_labels,
            p_skip_stacks_ordering=self.m_skip_stacks_ordering,
            p_do_srr_assessment=self.m_do_srr_assessment,
            name='output_mgmt_stage'
        )
        output_mgmt_stage.inputs.inputnode.final_res_dir = self.m_final_res_dir

        # Build workflow : connections of the nodes
        # Nodes ready : Linking now
        self.m_wf.connect(input_mgmt_stage, "outputnode.t2ws_filtered",
                          preprocessing_stage, "inputnode.input_images")

        self.m_wf.connect(input_mgmt_stage, "outputnode.masks_filtered",
                          preprocessing_stage, "inputnode.input_masks")

        if self.m_do_nlm_denoising:
            self.m_wf.connect(preprocessing_stage,
                              "outputnode.output_images_nlm",
                              reconstruction_stage,
                              "inputnode.input_images_nlm")

        self.m_wf.connect(preprocessing_stage, "outputnode.output_images",
                          reconstruction_stage, "inputnode.input_images")

        self.m_wf.connect(preprocessing_stage, "outputnode.output_masks",
                          reconstruction_stage, "inputnode.input_masks")

        self.m_wf.connect(input_mgmt_stage, "outputnode.stacks_order",
                          reconstruction_stage, "inputnode.stacks_order")

        self.m_wf.connect(reconstruction_stage, "outputnode.output_hr_mask",
                          postprocessing_stage, "inputnode.input_mask")

        self.m_wf.connect(reconstruction_stage, "outputnode.output_sr",
                          postprocessing_stage, "inputnode.input_image")

        if self.m_do_reconstruct_labels:
            self.m_wf.connect(input_mgmt_stage, "outputnode.labels_filtered",
                              preprocessing_stage, "inputnode.input_labels")

            self.m_wf.connect(preprocessing_stage, "outputnode.output_labels",
                              reconstruction_stage, "inputnode.input_labels")

            self.m_wf.connect(reconstruction_stage,
                              "outputnode.output_labelmap",
                              postprocessing_stage,
                              "inputnode.input_labelmap")

            self.m_wf.connect(postprocessing_stage,
                              "outputnode.output_labelmap",
                              output_mgmt_stage,
                              "inputnode.input_labelmap")

        if self.m_do_anat_orientation:
            self.m_wf.connect(reconstruction_stage, "outputnode.output_sdi",
                              postprocessing_stage, "inputnode.input_sdi")

        if self.m_do_srr_assessment:
            self.m_wf.connect(reconstruction_stage,
                              "outputnode.output_TV_parameters",
                              srr_assessment_stage,
                              "inputnode.input_TV_parameters")

            if self.m_do_anat_orientation:
                self.m_wf.connect(postprocessing_stage,
                                  "outputnode.output_sdi",
                                  srr_assessment_stage,
                                  "inputnode.input_sdi_image")
            else:
                self.m_wf.connect(reconstruction_stage,
                                  "outputnode.output_sdi",
                                  srr_assessment_stage,
                                  "inputnode.input_sdi_image")

            self.m_wf.connect(postprocessing_stage,
                              "outputnode.output_image",
                              srr_assessment_stage,
                              "inputnode.input_sr_image")

            self.m_wf.connect(input_mgmt_stage,
                              "outputnode.hr_reference_image",
                              srr_assessment_stage,
                              "inputnode.input_ref_image")

            self.m_wf.connect(input_mgmt_stage,
                              "outputnode.hr_reference_mask",
                              srr_assessment_stage,
                              "inputnode.input_ref_mask")

            self.m_wf.connect(input_mgmt_stage,
                              "outputnode.hr_reference_labels",
                              srr_assessment_stage,
                              "inputnode.input_ref_labelmap")

            self.m_wf.connect(srr_assessment_stage,
                              "outputnode.output_metrics",
                              output_mgmt_stage,
                              "inputnode.input_metrics")

            self.m_wf.connect(srr_assessment_stage,
                              "outputnode.output_metrics_labels",
                              output_mgmt_stage,
                              "inputnode.input_metrics_labels")

        self.m_wf.connect(input_mgmt_stage, "outputnode.stacks_order",
                          output_mgmt_stage, "inputnode.stacks_order")

        self.m_wf.connect(preprocessing_stage, "outputnode.output_masks",
                          output_mgmt_stage, "inputnode.input_masks")
        self.m_wf.connect(preprocessing_stage, "outputnode.output_images",
                          output_mgmt_stage, "inputnode.input_images")
        self.m_wf.connect(reconstruction_stage, "outputnode.output_transforms",
                          output_mgmt_stage, "inputnode.input_transforms")

        self.m_wf.connect(reconstruction_stage, "outputnode.output_sdi",
                          output_mgmt_stage, "inputnode.input_sdi")
        self.m_wf.connect(postprocessing_stage, "outputnode.output_image",
                          output_mgmt_stage, "inputnode.input_sr")
        self.m_wf.connect(reconstruction_stage, "outputnode.output_json_path",
                          output_mgmt_stage, "inputnode.input_json_path")
        self.m_wf.connect(reconstruction_stage, "outputnode.output_sr_png",
                          output_mgmt_stage, "inputnode.input_sr_png")
        self.m_wf.connect(postprocessing_stage, "outputnode.output_mask",
                          output_mgmt_stage, "inputnode.input_hr_mask")

        if self.m_do_nlm_denoising:
            self.m_wf.connect(preprocessing_stage,
                              "outputnode.output_images_nlm",
                              output_mgmt_stage, "inputnode.input_images_nlm")

        if not self.m_skip_stacks_ordering:
            self.m_wf.connect(input_mgmt_stage, "outputnode.report_image",
                              output_mgmt_stage, "inputnode.report_image")
            self.m_wf.connect(input_mgmt_stage, "outputnode.motion_tsv",
                              output_mgmt_stage, "inputnode.motion_tsv")

    def run(self, memory=None):
        iflogger = nipype_logging.getLogger('nipype.interface')
        res = super().run(memory, iflogger)

        if not self.m_do_multi_parameters:
            iflogger.info("**** Super-resolution HTML report creation ****")
            self.create_subject_report()

        return res

    def create_subject_report(self):
        """Create the HTML report"""
        # Set main subject derivatives directory
        sub_ses = self.m_subject
        sub_path = self.m_subject
        if self.m_session is not None:
            sub_ses += f'_{self.m_session}'
            sub_path = os.path.join(self.m_subject, self.m_session)

        final_res_dir = os.path.join(self.m_output_dir,
                                     '-'.join(["pymialsrtk", __version__]),
                                     sub_path)

        # Get the HTML report template
        path = pkg_resources.resource_filename(
            'pymialsrtk',
            "data/report/templates/template.html"
        )
        jinja_template_dir = os.path.dirname(path)

        file_loader = FileSystemLoader(jinja_template_dir)
        env = Environment(loader=file_loader)

        template = env.get_template('template.html')

        # Load main data derivatives necessary for the report
        sr_nii_image = os.path.join(
            final_res_dir, 'anat',
            f'{sub_ses}_{self.m_run_type}-SR_id-{self.m_sr_id}_T2w.nii.gz'
        )
        img = nib.load(sr_nii_image)
        sx, sy, sz = img.header.get_zooms()

        sr_json_metadata = os.path.join(
            final_res_dir, 'anat',
            f'{sub_ses}_{self.m_run_type}-SR_id-{self.m_sr_id}_T2w.json'
        )
        with open(sr_json_metadata) as f:
            sr_json_metadata = json.load(f)

        workflow_image = os.path.join(
            '..', 'figures',
            f'{sub_ses}_{self.m_run_type}-SR_id-'
            f'{self.m_sr_id}_desc-processing_graph.png'
        )

        sr_png_image = os.path.join(
            '..', 'figures',
            f'{sub_ses}_{self.m_run_type}-SR_id-{self.m_sr_id}_T2w.png'
        )

        motion_report_image = os.path.join(
            '..', 'figures',
            f'{sub_ses}_{self.m_run_type}-SR_id-'
            f'{self.m_sr_id}_desc-motion_stats.png'
        )

        log_file = os.path.join(
            '..', 'logs',
            f'{sub_ses}_{self.m_run_type}-SR_id-{self.m_sr_id}_log.txt'
        )

        # Create the text for {{subject}} and {{session}} fields in template
        report_subject_text = f'{self.m_subject.split("-")[-1]}'
        if self.m_session is not None:
            report_session_text = f'{self.m_session.split("-")[-1]}'
        else:
            report_session_text = None

        # Generate the report
        report_html_content = template.render(
            subject=report_subject_text,
            session=report_session_text,
            processing_datetime=self.m_run_start_time,
            run_time=self.m_run_elapsed_time,
            log=log_file,
            sr_id=self.m_sr_id,
            stacks=self.m_stacks,
            svr="on" if not self.m_skip_svr else "off",
            nlm_denoising="on" if self.m_do_nlm_denoising else "off",
            stacks_ordering="on" if not self.m_skip_stacks_ordering else "off",
            do_refine_hr_mask="on" if self.m_do_refine_hr_mask else "off",
            use_auto_masks="on" if self.m_masks_derivatives_dir is None
                else "off",
            custom_masks_dir=self.m_masks_derivatives_dir
                if self.m_masks_derivatives_dir is not None else None,
            sr_resolution=f"{sx} x {sy} x {sz} mm<sup>3</sup>",
            sr_json_metadata=sr_json_metadata,
            workflow_graph=workflow_image,
            sr_png_image=sr_png_image,
            motion_report_image=motion_report_image,
            version=__version__,
            os=f'{platform.system()} {platform.release()}',
            python=f'{sys.version}',
            openmp_threads=self.m_openmp_number_of_cores,
            nipype_threads=self.m_nipype_number_of_cores,
            jinja_version=__jinja2_version__
        )
        # Create the report directory if it does not exist
        report_dir = os.path.join(final_res_dir, 'report')
        os.makedirs(report_dir, exist_ok=True)

        # Save the HTML report file
        out_report_filename = os.path.join(report_dir, f'{sub_ses}.html')
        print(f'\t* Save HTML report as {out_report_filename}...')
        with open(out_report_filename, "w+") as file:
            file.write(report_html_content)<|MERGE_RESOLUTION|>--- conflicted
+++ resolved
@@ -131,12 +131,8 @@
     m_pipeline_name = "srr_pipeline"
     m_paramTV = None
     m_labels_derivatives_dir = None
-
-<<<<<<< HEAD
-=======
     m_paramTV = None
 
->>>>>>> 51c92ad8
     # Custom interfaces options
     m_do_nlm_denoising = None
     m_skip_stacks_ordering = None
@@ -316,47 +312,27 @@
         nipype_logging.update_logging(config)
         # config.enable_provenance()
 
-<<<<<<< HEAD
-        input_stage = create_input_stage(
-                        self.m_bids_dir,
-                        self.m_subject,
-                        self.m_session,
-                        self.m_use_manual_masks,
-                        self.m_masks_desc,
-                        self.m_masks_derivatives_dir,
-                        self.m_labels_derivatives_dir,
-                        self.m_skip_stacks_ordering,
-                        self.m_do_reconstruct_labels,
-                        self.m_stacks,
-                        self.m_verbose)
+        input_mgmt_stage = input_stage.create_input_stage(
+                p_bids_dir=self.m_bids_dir,
+                p_subject=self.m_subject,
+                p_session=self.m_session,
+                p_use_manual_masks=self.m_use_manual_masks,
+                p_masks_desc=self.m_masks_desc,
+                p_masks_derivatives_dir=self.m_masks_derivatives_dir,
+                p_labels_derivatives_dir=self.m_labels_derivatives_dir,
+                p_skip_stacks_ordering=self.m_skip_stacks_ordering,
+                p_do_reconstruct_labels=self.m_do_reconstruct_labels,
+                p_stacks=self.m_stacks,
+                p_do_srr_assessment=self.m_do_srr_assessment,
+                p_verbose=self.m_verbose,
+                name='input_mgmt_stage'
+                )
 
         preprocessing_stage = preproc_stage.create_preproc_stage(
             p_do_nlm_denoising=self.m_do_nlm_denoising,
             p_do_reconstruct_labels=self.m_do_reconstruct_labels,
             p_verbose=self.m_verbose
             )
-=======
-        input_mgmt_stage = input_stage.create_input_stage(
-            p_bids_dir=self.m_bids_dir,
-            p_subject=self.m_subject,
-            p_session=self.m_session,
-            p_use_manual_masks=self.m_use_manual_masks,
-            p_masks_desc=self.m_masks_desc,
-            p_masks_derivatives_dir=self.m_masks_derivatives_dir,
-            p_labels_derivatives_dir=self.m_labels_derivatives_dir,
-            p_skip_stacks_ordering=self.m_skip_stacks_ordering,
-            p_do_reconstruct_labels=self.m_do_reconstruct_labels,
-            p_stacks=self.m_stacks,
-            p_do_srr_assessment=self.m_do_srr_assessment,
-            name='input_mgmt_stage'
-
-        )
-
-        preprocessing_stage = preproc_stage.create_preproc_stage(
-            p_do_nlm_denoising=self.m_do_nlm_denoising,
-            p_do_reconstruct_labels=self.m_do_reconstruct_labels
-        )
->>>>>>> 51c92ad8
 
         reconstruction_stage, srtv_node_name = recon_stage.create_recon_stage(
             p_paramTV=self.m_paramTV,
@@ -374,12 +350,8 @@
             p_ga=self.m_ga,
             p_do_anat_orientation=self.m_do_anat_orientation,
             p_do_reconstruct_labels=self.m_do_reconstruct_labels,
-<<<<<<< HEAD
             p_verbose=self.m_verbose,
             name='postprocessing_stage')
-=======
-            name='postprocessing_stage'
-        )
 
         if self.m_do_srr_assessment:
             srr_assessment_stage = \
@@ -389,7 +361,6 @@
                     p_openmp_number_of_cores=self.m_openmp_number_of_cores,
                     name='srr_assessment_stage'
                 )
->>>>>>> 51c92ad8
 
         output_mgmt_stage = output_stage.create_srr_output_stage(
             p_sub_ses=self.m_sub_ses,
