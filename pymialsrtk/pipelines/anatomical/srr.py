--- conflicted
+++ resolved
@@ -35,14 +35,10 @@
 # Import the implemented workflows from pymialsrtk
 import pymialsrtk.workflows.preproc_stage as preproc_stage
 import pymialsrtk.workflows.postproc_stage as postproc_stage
-<<<<<<< HEAD
 import pymialsrtk.workflows.sr_assessment_stage as sr_assessment_stage
-=======
 import pymialsrtk.workflows.recon_stage as recon_stage
->>>>>>> 2f5f3348
 import pymialsrtk.workflows.srr_output_stage as srr_output_stage
-
-from pymialsrtk.workflows.input_stage import create_input_stage
+import pymialsrtk.workflows.input_stage as input_stage
 
 from pymialsrtk.bids.utils import write_bids_derivative_description
 
@@ -245,10 +241,7 @@
                 p_dict_custom_interfaces['do_refine_hr_mask'] \
                 if 'do_refine_hr_mask' in p_dict_custom_interfaces.keys() \
                 else False
-<<<<<<< HEAD
-=======
-
->>>>>>> 2f5f3348
+
             self.m_do_nlm_denoising = \
                 p_dict_custom_interfaces['do_nlm_denoising']\
                 if 'do_nlm_denoising' in p_dict_custom_interfaces.keys() \
@@ -258,18 +251,8 @@
                 if 'do_srr_assessment' in p_dict_custom_interfaces.keys() \
                 else False
 
-<<<<<<< HEAD
             self.m_skip_stacks_ordering = \
                 p_dict_custom_interfaces['skip_stacks_ordering']\
-=======
-            self.m_do_reconstruct_labels = \
-                p_dict_custom_interfaces['do_reconstruct_labels'] \
-                if 'do_reconstruct_labels' in p_dict_custom_interfaces.keys() \
-                else False
-
-            self.m_skip_stacks_ordering = \
-                p_dict_custom_interfaces['skip_stacks_ordering'] \
->>>>>>> 2f5f3348
                     if ((self.m_stacks is not None) and
                         ('skip_stacks_ordering' in
                          p_dict_custom_interfaces.keys())) \
@@ -278,6 +261,11 @@
             self.m_do_anat_orientation = \
                 p_dict_custom_interfaces['do_anat_orientation'] \
                 if 'do_anat_orientation' in p_dict_custom_interfaces.keys() \
+                else False
+
+            self.m_do_reconstruct_labels = \
+                p_dict_custom_interfaces['do_reconstruct_labels'] \
+                if 'do_reconstruct_labels' in p_dict_custom_interfaces.keys() \
                 else False
 
         else:
@@ -287,6 +275,13 @@
             self.m_skip_stacks_ordering = False
             self.m_do_reconstruct_labels = False
             self.m_do_anat_orientation = False
+
+        # if any of the TV parameters is a list of more than one item,
+        # we are in a multi_parameters running mode
+        self._m_multi_parameters = len([value
+                                        for value in list(self.paramTV.values())
+                                        if (isinstance(value, list)
+                                            and len(value) > 1)]) > 0
 
         if self.m_do_anat_orientation:
             if not os.path.isdir('/sta'):
@@ -298,14 +293,7 @@
                       'be specified to perform alignement.')
                 self.m_do_anat_orientation = False
 
-<<<<<<< HEAD
-        # if any of the TV parameters is a list of more than one item,
-        # we are in a multi_parameters running mode
-        self._m_multi_parameters = len([value
-                                        for value in list(self.paramTV.values())
-                                        if (isinstance(value, list)
-                                            and len(value) > 1)]) > 0
-=======
+
         if self.m_do_reconstruct_labels:
             if not self.m_labels_derivatives_dir:
                 print('A derivatives directory of LR labelmaps must '
@@ -319,7 +307,6 @@
                 print('An existing derivatives directory of LR labelmaps must'
                       'be specified to perform labelmap reconstruction.')
                 self.m_do_reconstruct_labels = False
->>>>>>> 2f5f3348
 
     def create_workflow(self):
         """Create the Niype workflow of the super-resolution pipeline.
@@ -378,40 +365,25 @@
         nipype_logging.update_logging(config)
         # config.enable_provenance()
 
-        input_stage = create_input_stage(
-<<<<<<< HEAD
+        input_mgmt_stage = input_stage.create_input_stage(
             p_bids_dir=self.bids_dir,
             p_subject=self.subject,
             p_session=self.session,
             p_use_manual_masks=self.use_manual_masks,
             p_masks_desc=self.m_masks_desc,
             p_masks_derivatives_dir=self.m_masks_derivatives_dir,
+            p_labels_derivatives_dir=self.m_labels_derivatives_dir,
             p_skip_stacks_ordering=self.m_skip_stacks_ordering,
+            p_do_reconstruct_labels=self.m_do_reconstruct_labels,
             p_stacks=self.m_stacks,
-            p_do_srr_assessment=self.m_do_srr_assessment
-        )
-
-        preprocessing_stage = preproc_stage.create_preproc_stage(
-            p_do_nlm_denoising=self.m_do_nlm_denoising
-        )
-=======
-            self.bids_dir,
-            self.subject,
-            self.session,
-            self.use_manual_masks,
-            self.m_masks_desc,
-            self.m_masks_derivatives_dir,
-            self.m_labels_derivatives_dir,
-            self.m_skip_stacks_ordering,
-            self.m_do_reconstruct_labels,
-            self.m_stacks
+            p_do_srr_assessment=self.m_do_srr_assessment,
+            name='input_mgmt_stage'
         )
 
         preprocessing_stage = preproc_stage.create_preproc_stage(
             p_do_nlm_denoising=self.m_do_nlm_denoising,
-            p_do_reconstruct_labels=self.m_do_reconstruct_labels)
-
->>>>>>> 2f5f3348
+            p_do_reconstruct_labels=self.m_do_reconstruct_labels
+        )
 
         reconstruction_stage, srtv_node_name = recon_stage.create_recon_stage(
             p_paramTV=self.paramTV,
@@ -427,7 +399,7 @@
         postprocessing_stage = postproc_stage.create_postproc_stage(
             p_ga=self.m_ga,
             p_do_anat_orientation=self.m_do_anat_orientation,
-<<<<<<< HEAD
+            p_do_reconstruct_labels=self.m_do_reconstruct_labels,
             name='postprocessing_stage'
         )
 
@@ -439,19 +411,12 @@
                     p_openmp_number_of_cores=self.openmp_number_of_cores,
                     name='srr_assessment_stage'
                 )
-=======
-            p_do_reconstruct_labels=self.m_do_reconstruct_labels,
-            name='postprocessing_stage')
->>>>>>> 2f5f3348
 
         output_mgmt_stage = srr_output_stage.create_srr_output_stage(
             p_do_nlm_denoising=self.m_do_nlm_denoising,
             p_do_reconstruct_labels=self.m_do_reconstruct_labels,
             p_skip_stacks_ordering=self.m_skip_stacks_ordering,
-<<<<<<< HEAD
             p_do_srr_assessment=self.m_do_srr_assessment,
-=======
->>>>>>> 2f5f3348
             name='output_mgmt_stage'
         )
 
@@ -463,10 +428,10 @@
 
         # Build workflow : connections of the nodes
         # Nodes ready : Linking now
-        self.wf.connect(input_stage, "outputnode.t2ws_filtered",
+        self.wf.connect(input_mgmt_stage, "outputnode.t2ws_filtered",
                         preprocessing_stage, "inputnode.input_images")
 
-        self.wf.connect(input_stage, "outputnode.masks_filtered",
+        self.wf.connect(input_mgmt_stage, "outputnode.masks_filtered",
                         preprocessing_stage, "inputnode.input_masks")
 
         if self.m_do_nlm_denoising:
@@ -483,7 +448,7 @@
                         ("outputnode.output_masks", utils.sort_ascending),
                         reconstruction_stage, "inputnode.input_masks")
 
-        self.wf.connect(input_stage, "outputnode.stacks_order",
+        self.wf.connect(input_mgmt_stage, "outputnode.stacks_order",
                         reconstruction_stage, "inputnode.stacks_order")
 
         self.wf.connect(reconstruction_stage, "outputnode.output_hr_mask",
@@ -491,8 +456,6 @@
 
         self.wf.connect(reconstruction_stage, "outputnode.output_sr",
                         postprocessing_stage, "inputnode.input_image")
-
-<<<<<<< HEAD
 
         if self.m_do_srr_assessment:
 
@@ -504,20 +467,20 @@
             self.wf.connect(postprocessing_stage, "outputnode.output_image",
                             srr_assessment_stage, "inputnode.input_image")
 
-            self.wf.connect(input_stage, "outputnode.hr_reference_image",
+            self.wf.connect(input_mgmt_stage, "outputnode.hr_reference_image",
                             srr_assessment_stage, "inputnode.input_ref_image")
 
-            self.wf.connect(input_stage, "outputnode.hr_reference_mask",
+            self.wf.connect(input_mgmt_stage, "outputnode.hr_reference_mask",
                             srr_assessment_stage, "inputnode.input_ref_mask")
 
-            self.wf.connect(input_stage, "outputnode.hr_reference_labels",
+            self.wf.connect(input_mgmt_stage, "outputnode.hr_reference_labels",
                             srr_assessment_stage, "inputnode.input_ref_labelmap")
 
             self.wf.connect(srr_assessment_stage, "outputnode.output_metrics",
                             output_mgmt_stage, "inputnode.input_metrics")
-=======
+
         if self.m_do_reconstruct_labels:
-            self.wf.connect(input_stage, "outputnode.labels_filtered",
+            self.wf.connect(input_mgmt_stage, "outputnode.labels_filtered",
                             preprocessing_stage, "inputnode.input_labels")
 
             self.wf.connect(preprocessing_stage, "outputnode.output_labels",
@@ -528,12 +491,11 @@
 
             self.wf.connect(postprocessing_stage, "outputnode.output_labelmap",
                             output_mgmt_stage, "inputnode.input_labelmap")
->>>>>>> 2f5f3348
 
         self.wf.connect(reconstruction_stage, "outputnode.output_sdi",
                         postprocessing_stage, "inputnode.input_sdi")
 
-        self.wf.connect(input_stage, "outputnode.stacks_order",
+        self.wf.connect(input_mgmt_stage, "outputnode.stacks_order",
                         output_mgmt_stage, "inputnode.stacks_order")
 
         self.wf.connect(preprocessing_stage, "outputnode.output_masks",
@@ -560,11 +522,10 @@
                             output_mgmt_stage, "inputnode.input_images_nlm")
 
         if not self.m_skip_stacks_ordering:
-            self.wf.connect(input_stage, "outputnode.report_image",
+            self.wf.connect(input_mgmt_stage, "outputnode.report_image",
                             output_mgmt_stage, "inputnode.report_image")
-            self.wf.connect(input_stage, "outputnode.motion_tsv",
+            self.wf.connect(input_mgmt_stage, "outputnode.motion_tsv",
                             output_mgmt_stage, "inputnode.motion_tsv")
-
 
     def run(self, memory=None):
         """Execute the workflow of the super-resolution reconstruction pipeline.
