# Copyright © 2016-2021 Medical Image Analysis Laboratory, University Hospital Center and University of Lausanne (UNIL-CHUV), Switzerland
#
#  This software is distributed under the open-source license Modified BSD.

"""Module for the super-resolution reconstruction pipeline."""

import os
import sys
import platform
import json
import shutil
import pkg_resources
from datetime import datetime

from jinja2 import Environment, FileSystemLoader
from jinja2 import __version__ as __jinja2_version__

import nibabel as nib

from nipype.info import __version__ as __nipype_version__
from nipype import config
from nipype import logging as nipype_logging
from nipype.interfaces.io import DataSink

from nipype.pipeline import engine as pe

import pymialsrtk.interfaces.utils as utils
from nipype.interfaces.utility import IdentityInterface

# Import the implemented interface from pymialsrtk
import pymialsrtk.interfaces.reconstruction as reconstruction
import pymialsrtk.interfaces.postprocess as postprocess
import pymialsrtk.interfaces.preprocess as preprocess
from pymialsrtk.workflows.input_stage import create_input_stage
import pymialsrtk.workflows.preproc_stage as preproc_stage
import pymialsrtk.workflows.recon_stage as recon_stage
import pymialsrtk.workflows.postproc_stage as postproc_stage
import pymialsrtk.workflows.sr_assessment_stage as sr_assessment_stage
import pymialsrtk.workflows.srr_output_stage as srr_output_stage
from pymialsrtk.bids.utils import write_bids_derivative_description

# Get pymialsrtk version
from pymialsrtk.info import __version__


class AnatomicalPipeline:
    """Class used to represent the workflow of the Super-Resolution
    reconstruction pipeline.

    Attributes
    -----------
    bids_dir : string
        BIDS root directory (required)

    output_dir : string
        Output derivatives directory (required)

    subject : string
        Subject ID (in the form ``sub-XX``)

    wf : nipype.pipeline.Workflow
        Nipype workflow of the reconstruction pipeline

    deltatTV : string
        Super-resolution optimization time-step

    lambdaTV : float
        Regularization weight (default is 0.75)

    num_iterations : string
        Number of iterations in the primal/dual loops used in the optimization
        of the total-variation
        super-resolution algorithm.

    num_primal_dual_loops : string
        Number of primal/dual (inner) loops used in the optimization of the
        total-variation super-resolution algorithm.

    num_bregman_loops : string
        Number of Bregman (outer) loops used in the optimization of the
        total-variation super-resolution algorithm.

    step_scale : string
        Step scale parameter used in the optimization of the total-variation
        super-resolution algorithm.

    gamma : string
        Gamma parameter used in the optimization of the total-variation
        super-resolution algorithm.

    sr_id : string
        ID of the reconstruction useful to distinguish when multiple
        reconstructions with different order of stacks are run on
        the same subject

    session : string
        Session ID if applicable (in the form ``ses-YY``)

    m_stacks : list(int)
        List of stack to be used in the reconstruction.
        The specified order is kept if `skip_stacks_ordering` is True.

    m_masks_derivatives_dir : string
        directory basename in BIDS directory derivatives where to search
        for masks (optional)

    m_skip_svr : bool
        Weither the Slice-to-Volume Registration should be skipped in the
        image reconstruction. (default is False)

    m_do_refine_hr_mask : bool
        Weither a refinement of the HR mask should be performed.
        (default is False)

    m_do_nlm_denoising : bool
        Weither the NLM denoising preprocessing should be performed prior to
        motion estimation. (default is False)

    m_skip_stacks_ordering : bool (optional)
        Weither the automatic stacks ordering should be skipped.
        (default is False)

    Examples
    --------
    >>> from pymialsrtk.pipelines.anatomical.srr import AnatomicalPipeline
    >>> # Create a new instance
    >>> pipeline = AnatomicalPipeline(bids_dir='/path/to/bids_dir',
                                      output_dir='/path/to/output_dir',
                                      subject='sub-01',
                                      p_stacks=[1,3,2,0],
                                      sr_id=1,
                                      session=None,
                                      paramTV={deltatTV = "0.001",
                                               lambdaTV = "0.75",
                                               num_primal_dual_loops = "20"},
                                      masks_derivatives_dir="/custom/mask_dir",
                                      masks_desc=None,
                                      p_dict_custom_interfaces=None)
    >>> # Create the super resolution Nipype workflow
    >>> pipeline.create_workflow()
    >>> # Execute the workflow
    >>> res = pipeline.run(number_of_cores=1) # doctest: +SKIP

    """

    pipeline_name = "srr_pipeline"
    run_start_time = None
    run_end_time = None
    run_elapsed_time = None

    bids_dir = None
    output_dir = None
    subject = None
    wf = None
    sr_id = None
    session = None

    deltatTV = None
    lambdaTV = None
    num_iterations = None
    num_primal_dual_loops = None
    num_bregman_loops = None
    step_scale = None
    gamma = None

    m_stacks = None

    # Custom interfaces options
    m_skip_svr = None
    m_do_nlm_denoising = None
    m_skip_stacks_ordering = None
    m_do_refine_hr_mask = None
<<<<<<< HEAD
    m_do_srr_assessment = None

    _m_multi_parameters = None
=======
    m_do_anat_orientation = None
>>>>>>> 18efefe1

    m_masks_derivatives_dir = None
    use_manual_masks = False
    m_masks_desc = None

    openmp_number_of_cores = None
    nipype_number_of_cores = None

    def __init__(
        self, bids_dir, output_dir, subject, p_ga=None, p_stacks=None, sr_id=1,
        session=None, paramTV=None, p_masks_derivatives_dir=None, p_masks_desc=None,
        p_dict_custom_interfaces=None,
        openmp_number_of_cores=None, nipype_number_of_cores=None
    ):
        """Constructor of AnatomicalPipeline class instance."""

        # BIDS processing parameters
        self.bids_dir = bids_dir
        self.output_dir = output_dir
        self.subject = subject
        self.m_ga = p_ga
        self.sr_id = sr_id
        self.session = session
        self.m_stacks = p_stacks

        self.openmp_number_of_cores = openmp_number_of_cores
        self.nipype_number_of_cores = nipype_number_of_cores

        # (default) sr tv parameters
        if paramTV is None:
            paramTV = dict()
        self.paramTV = paramTV

        # Use manual/custom brain masks
        # If masks directory is not specified use the automated brain extraction method.
        self.m_masks_derivatives_dir = p_masks_derivatives_dir
        self.use_manual_masks = True if self.m_masks_derivatives_dir is not None else False
        self.m_masks_desc = p_masks_desc if self.use_manual_masks else None

        # Custom interfaces and default values.
        if p_dict_custom_interfaces is not None:
<<<<<<< HEAD
            self.m_skip_svr = \
                p_dict_custom_interfaces['skip_svr'] \
=======
            self.m_skip_svr = p_dict_custom_interfaces['skip_svr'] \
>>>>>>> 18efefe1
                if 'skip_svr' in p_dict_custom_interfaces.keys() \
                else False
            self.m_do_refine_hr_mask = \
                p_dict_custom_interfaces['do_refine_hr_mask'] \
                if 'do_refine_hr_mask' in p_dict_custom_interfaces.keys() \
                else False
<<<<<<< HEAD
            self.m_do_nlm_denoising = \
                p_dict_custom_interfaces['do_nlm_denoising']\
                if 'do_nlm_denoising' in p_dict_custom_interfaces.keys() \
                else False
            self.m_do_srr_assessment = \
                p_dict_custom_interfaces['do_srr_assessment'] \
                if 'do_srr_assessment' in p_dict_custom_interfaces.keys() \
                else False
=======
            self.m_do_nlm_denoising = p_dict_custom_interfaces['do_nlm_denoising']\
                if 'do_nlm_denoising' in p_dict_custom_interfaces.keys() \
                else False
>>>>>>> 18efefe1

            self.m_skip_stacks_ordering =\
                p_dict_custom_interfaces['skip_stacks_ordering']\
                    if ((self.m_stacks is not None) and
                        ('skip_stacks_ordering' in
                         p_dict_custom_interfaces.keys())) \
                    else False

            self.m_do_anat_orientation = \
                p_dict_custom_interfaces['do_anat_orientation'] \
                if 'do_anat_orientation' in p_dict_custom_interfaces.keys() \
                else False

        else:
            self.m_skip_svr = False
            self.m_do_refine_hr_mask = False
            self.m_do_nlm_denoising = False
            self.m_skip_stacks_ordering = False
            self.m_do_anat_orientation = False

        if self.m_do_anat_orientation:
            if not os.path.isdir('/sta'):
                print('A template directory must '
                      'be specified to perform alignement.')
                self.m_do_anat_orientation = False
            if self.m_ga is None:
                print('A gestational age must '
                      'be specified to perform alignement.')
                self.m_do_anat_orientation = False

        # if any of the TV parameters is a list of more than one item,
        # we are in a multi_parameters running mode
        self._m_multi_parameters = len([value
                                       for value in list(self.paramTV.values())
                                       if (isinstance(value, list)
                                            and len(value) > 1)]) > 0

    def create_workflow(self):
        """Create the Niype workflow of the super-resolution pipeline.

        It is composed of a succession of Nodes and their corresponding parameters,
        where the output of node i goes to the input of node i+1.

        """
        sub_ses = self.subject
        if self.session is not None:
            sub_ses = ''.join([sub_ses, '_', self.session])

        if self.session is None:
            wf_base_dir = os.path.join(self.output_dir,
                                       '-'.join(["nipype", __nipype_version__]),
                                       self.subject,
                                       "rec-{}".format(self.sr_id))
            final_res_dir = os.path.join(self.output_dir,
                                         '-'.join(["pymialsrtk", __version__]),
                                         self.subject)
        else:
            wf_base_dir = os.path.join(self.output_dir,
                                       '-'.join(["nipype", __nipype_version__]),
                                       self.subject,
                                       self.session,
                                       "rec-{}".format(self.sr_id))
            final_res_dir = os.path.join(self.output_dir,
                                         '-'.join(["pymialsrtk", __version__]),
                                         self.subject,
                                         self.session)

        if not os.path.exists(wf_base_dir):
            os.makedirs(wf_base_dir)
        print("Process directory: {}".format(wf_base_dir))

        # Initialization (Not sure we can control the name of nipype log)
        if os.path.isfile(os.path.join(wf_base_dir, "pypeline.log")):
            os.unlink(os.path.join(wf_base_dir, "pypeline.log"))

        self.wf = pe.Workflow(name=self.pipeline_name,
                              base_dir=wf_base_dir
                              )

        config.update_config(
            {
                'logging': {
                      'log_directory': os.path.join(wf_base_dir),
                      'log_to_file': True
                },
                'execution': {
                    'remove_unnecessary_outputs': False,
                    'stop_on_first_crash': True,
                    'stop_on_first_rerun': False,
                    'crashfile_format': "txt",
                    'use_relative_paths': True,
                    'write_provenance': False
                }
            }
        )

        # Update nypipe logging with config
        nipype_logging.update_logging(config)
        # config.enable_provenance()

        input_stage = create_input_stage(
            p_bids_dir=self.bids_dir,
            p_subject=self.subject,
            p_session=self.session,
            p_use_manual_masks=self.use_manual_masks,
            p_masks_desc=self.m_masks_desc,
            p_masks_derivatives_dir=self.m_masks_derivatives_dir,
            p_skip_stacks_ordering=self.m_skip_stacks_ordering,
            p_stacks=self.m_stacks,
            p_do_srr_assessment=self.m_do_srr_assessment
        )

        preprocessing_stage = preproc_stage.create_preproc_stage(
            p_do_nlm_denoising=self.m_do_nlm_denoising
        )

        reconstruction_stage, srtv_node_name = recon_stage.create_recon_stage(
            p_paramTV=self.paramTV,
            p_use_manual_masks=self.use_manual_masks,
            p_multi_parameters=self._m_multi_parameters,
            p_do_nlm_denoising=self.m_do_nlm_denoising,
            p_do_refine_hr_mask=self.m_do_refine_hr_mask,
            p_skip_svr=self.m_skip_svr,
            p_sub_ses=sub_ses
        )

        postprocessing_stage = postproc_stage.create_postproc_stage(
<<<<<<< HEAD
            name='postprocessing_stage'
        )

        if self.m_do_srr_assessment:
            srr_assessment_stage = \
                sr_assessment_stage.create_sr_assessment_stage(
                    p_multi_parameters=self._m_multi_parameters,
                    p_input_srtv_node=srtv_node_name,
                    name='srr_assessment_stage'
                )
=======
            p_ga=self.m_ga,
            p_do_anat_orientation=self.m_do_anat_orientation,
            name='postprocessing_stage')
>>>>>>> 18efefe1

        output_mgmt_stage = srr_output_stage.create_srr_output_stage(
            p_do_nlm_denoising=self.m_do_nlm_denoising,
            p_skip_stacks_ordering=self.m_skip_stacks_ordering,
            p_do_srr_assessment=self.m_do_srr_assessment,
            name='output_mgmt_stage'
        )

        output_mgmt_stage.inputs.inputnode.sub_ses = sub_ses
        output_mgmt_stage.inputs.inputnode.sr_id = self.sr_id
        output_mgmt_stage.inputs.inputnode.use_manual_masks = \
            self.use_manual_masks
        output_mgmt_stage.inputs.inputnode.final_res_dir = final_res_dir

        # Build workflow : connections of the nodes
        # Nodes ready : Linking now
        self.wf.connect(input_stage, "outputnode.t2ws_filtered",
                        preprocessing_stage, "inputnode.input_images")

        self.wf.connect(input_stage, "outputnode.masks_filtered",
                        preprocessing_stage, "inputnode.input_masks")

        if self.m_do_nlm_denoising:
            self.wf.connect(preprocessing_stage,
                            ("outputnode.output_images_nlm",
                             utils.sort_ascending),
                            reconstruction_stage, "inputnode.input_images_nlm")

        self.wf.connect(preprocessing_stage,
                        ("outputnode.output_images", utils.sort_ascending),
                        reconstruction_stage, "inputnode.input_images")

        self.wf.connect(preprocessing_stage,
                        ("outputnode.output_masks", utils.sort_ascending),
                        reconstruction_stage, "inputnode.input_masks")

        self.wf.connect(input_stage, "outputnode.stacks_order",
                        reconstruction_stage, "inputnode.stacks_order")

        self.wf.connect(reconstruction_stage, "outputnode.output_hr_mask",
                        postprocessing_stage, "inputnode.input_mask")

        self.wf.connect(reconstruction_stage, "outputnode.output_sr",
                        postprocessing_stage, "inputnode.input_image")

<<<<<<< HEAD
        if self.m_do_srr_assessment:

            self.wf.connect(reconstruction_stage, "outputnode.output_TV_parameters",
                            srr_assessment_stage, "inputnode.input_TV_parameters")

            self.wf.connect(postprocessing_stage, "outputnode.output_image",
                            srr_assessment_stage, "inputnode.input_image")

            self.wf.connect(input_stage, "outputnode.ground_truth",
                            srr_assessment_stage, "inputnode.input_ground_truth")

            self.wf.connect(srr_assessment_stage, "outputnode.output_metrics",
                            output_mgmt_stage, "inputnode.input_metrics")
=======
        self.wf.connect(reconstruction_stage, "outputnode.output_sdi",
                        postprocessing_stage, "inputnode.input_sdi")
>>>>>>> 18efefe1

        self.wf.connect(input_stage, "outputnode.stacks_order",
                        output_mgmt_stage, "inputnode.stacks_order")

        self.wf.connect(preprocessing_stage, "outputnode.output_masks",
                        output_mgmt_stage, "inputnode.input_masks")
        self.wf.connect(preprocessing_stage, "outputnode.output_images",
                        output_mgmt_stage, "inputnode.input_images")
        self.wf.connect(reconstruction_stage, "outputnode.output_transforms",
                        output_mgmt_stage, "inputnode.input_transforms")

        self.wf.connect(reconstruction_stage, "outputnode.output_sdi",
                        output_mgmt_stage, "inputnode.input_sdi")
        self.wf.connect(postprocessing_stage, "outputnode.output_image",
                        output_mgmt_stage, "inputnode.input_sr")
        self.wf.connect(reconstruction_stage, "outputnode.output_json_path",
                        output_mgmt_stage, "inputnode.input_json_path")
        self.wf.connect(reconstruction_stage, "outputnode.output_sr_png",
                        output_mgmt_stage, "inputnode.input_sr_png")
        self.wf.connect(postprocessing_stage, "outputnode.output_mask",
                        output_mgmt_stage, "inputnode.input_hr_mask")

        if self.m_do_nlm_denoising:
            self.wf.connect(preprocessing_stage,
                            "outputnode.output_images_nlm",
                            output_mgmt_stage, "inputnode.input_images_nlm")

        if not self.m_skip_stacks_ordering:
            self.wf.connect(input_stage, "outputnode.report_image",
                            output_mgmt_stage, "inputnode.report_image")
            self.wf.connect(input_stage, "outputnode.motion_tsv",
                            output_mgmt_stage, "inputnode.motion_tsv")


    def run(self, memory=None):
        """Execute the workflow of the super-resolution reconstruction pipeline.

        Nipype execution engine will take care of the management and
        execution of all processing steps involved in the super-resolution
        reconstruction pipeline. Note that the complete execution graph is
        saved as a PNG image to support transparency on the whole processing.

        Parameters
        ----------
        memory : int
            Maximal memory used by the workflow
        """

        # Use nipype.interface logger to print some information messages
        iflogger = nipype_logging.getLogger('nipype.interface')
        iflogger.info("**** Workflow graph creation ****")
        self.wf.write_graph(dotfilename='graph.dot', graph2use='colored',
                            format='png', simple_form=True)

        # Copy and rename the generated "graph.png" image
        src = os.path.join(self.wf.base_dir, self.wf.name, 'graph.png')
        if self.session is not None:
            dst = os.path.join(
                self.output_dir,
                '-'.join(["pymialsrtk", __version__]),
                self.subject,
                self.session,
                'figures',
                (f'{self.subject}_{self.session}_rec-SR_id-{self.sr_id}_'
                 'desc-processing_graph.png')
            )
        else:
            dst = os.path.join(
                    self.output_dir,
                    '-'.join(["pymialsrtk", __version__]),
                    self.subject,
                    'figures',
                    (f'{self.subject}_rec-SR_id-{self.sr_id}_'
                     'desc-processing_graph.png')
            )
        # Create the figures/ and parent directories if they do not exist
        figures_dir = os.path.dirname(dst)
        os.makedirs(figures_dir, exist_ok=True)
        # Make the copy
        iflogger.info(f'\t > Copy {src} to {dst}...')
        shutil.copy(src=src, dst=dst)

        # Create dictionary of arguments passed to plugin_args
        args_dict = {
            'raise_insufficient': False,
            'n_procs': self.nipype_number_of_cores
        }

        if (memory is not None) and (memory > 0):
            args_dict['memory_gb'] = memory

        iflogger.info("**** Processing ****")
        # datetime object containing current start date and time
        start = datetime.now()
        self.run_start_time = start.strftime("%B %d, %Y / %H:%M:%S")
        print(f" Start date / time : {self.run_start_time}")

        # Execute the workflow
        if self.nipype_number_of_cores > 1:
            res = self.wf.run(plugin='MultiProc', plugin_args=args_dict)
        else:
            res = self.wf.run()

        # Copy and rename the workflow execution log
        src = os.path.join(self.wf.base_dir, "pypeline.log")
        if self.session is not None:
            dst = os.path.join(
                    self.output_dir,
                    '-'.join(["pymialsrtk", __version__]),
                    self.subject,
                    self.session,
                    'logs',
                    f'{self.subject}_{self.session}_rec-SR_id-{self.sr_id}_log.txt'
            )
        else:
            dst = os.path.join(
                    self.output_dir,
                    '-'.join(["pymialsrtk", __version__]),
                    self.subject,
                    'logs',
                    f'{self.subject}_rec-SR_id-{self.sr_id}_log.txt'
            )
        # Create the logs/ and parent directories if they do not exist
        logs_dir = os.path.dirname(dst)
        os.makedirs(logs_dir, exist_ok=True)
        # Make the copy
        iflogger.info(f'\t > Copy {src} to {dst}...')
        shutil.copy(src=src, dst=dst)

        # datetime object containing current end date and time
        end = datetime.now()
        self.run_end_time = end.strftime("%B %d, %Y / %H:%M:%S")
        print(f" End date / time : {self.run_end_time}")

        # Compute elapsed running time in minutes and seconds
        duration = end - start
        (minutes, seconds) = divmod(duration.total_seconds(), 60)
        self.run_elapsed_time = f'{int(minutes)} minutes and {int(seconds)} seconds'
        print(f" Elapsed time: {self.run_end_time}")

        iflogger.info("**** Write dataset derivatives description ****")
        for toolbox in ["pymialsrtk", "nipype"]:
            write_bids_derivative_description(
                bids_dir=self.bids_dir,
                deriv_dir=self.output_dir,
                pipeline_name=toolbox
            )

        iflogger.info("**** Super-resolution HTML report creation ****")
        self.create_subject_report()

        return res

    def create_subject_report(self):
        """Create the HTML report"""
        # Set main subject derivatives directory
        if self.session is None:
            sub_ses = self.subject
            final_res_dir = os.path.join(self.output_dir,
                                         '-'.join(["pymialsrtk", __version__]),
                                         self.subject)
        else:
            sub_ses = f'{self.subject}_{self.session}'
            final_res_dir = os.path.join(self.output_dir,
                                         '-'.join(["pymialsrtk", __version__]),
                                         self.subject,
                                         self.session)
        # Get the HTML report template
        path = pkg_resources.resource_filename(
            'pymialsrtk',
            "data/report/templates/template.html"
        )
        jinja_template_dir = os.path.dirname(path)

        file_loader = FileSystemLoader(jinja_template_dir)
        env = Environment(loader=file_loader)

        template = env.get_template('template.html')

        # Load main data derivatives necessary for the report
        sr_nii_image = os.path.join(
            final_res_dir, 'anat',
            f'{sub_ses}_rec-SR_id-{self.sr_id}_T2w.nii.gz'
        )
        img = nib.load(sr_nii_image)
        sx, sy, sz = img.header.get_zooms()

        sr_json_metadata = os.path.join(
            final_res_dir, 'anat',
            f'{sub_ses}_rec-SR_id-{self.sr_id}_T2w.json'
        )
        with open(sr_json_metadata) as f:
            sr_json_metadata = json.load(f)

        workflow_image = os.path.join(
            '..', 'figures',
            f'{sub_ses}_rec-SR_id-{self.sr_id}_desc-processing_graph.png'
        )

        sr_png_image = os.path.join(
            '..', 'figures',
            f'{sub_ses}_rec-SR_id-{self.sr_id}_T2w.png'
        )

        motion_report_image = os.path.join(
            '..', 'figures',
            f'{sub_ses}_rec-SR_id-{self.sr_id}_desc-motion_stats.png'
        )

        log_file = os.path.join(
            '..', 'logs',
            f'{sub_ses}_rec-SR_id-{self.sr_id}_log.txt'
        )

        # Create the text for {{subject}} and {{session}} fields in template
        report_subject_text = f'{self.subject.split("-")[-1]}'
        if self.session is not None:
            report_session_text = f'{self.session.split("-")[-1]}'
        else:
            report_session_text = None

        # Generate the report
        report_html_content = template.render(
            subject=report_subject_text,
            session=report_session_text,
            processing_datetime=self.run_start_time,
            run_time=self.run_elapsed_time,
            log=log_file,
            sr_id=self.sr_id,
            stacks=self.m_stacks,
            svr="on" if not self.m_skip_svr else "off",
            nlm_denoising="on" if self.m_do_nlm_denoising else "off",
            stacks_ordering="on" if not self.m_skip_stacks_ordering else "off",
            do_refine_hr_mask="on" if self.m_do_refine_hr_mask else "off",
            use_auto_masks="on" if self.m_masks_derivatives_dir is None else "off",
            custom_masks_dir=self.m_masks_derivatives_dir if self.m_masks_derivatives_dir is not None else None,
            sr_resolution=f"{sx} x {sy} x {sz} mm<sup>3</sup>",
            sr_json_metadata=sr_json_metadata,
            workflow_graph=workflow_image,
            sr_png_image=sr_png_image,
            motion_report_image=motion_report_image,
            version=__version__,
            os=f'{platform.system()} {platform.release()}',
            python=f'{sys.version}',
            openmp_threads=self.openmp_number_of_cores,
            nipype_threads=self.nipype_number_of_cores,
            jinja_version=__jinja2_version__
        )
        # Create the report directory if it does not exist
        report_dir = os.path.join(final_res_dir, 'report')
        os.makedirs(report_dir, exist_ok=True)

        # Save the HTML report file
        out_report_filename = os.path.join(report_dir, f'{sub_ses}.html')
        print(f'\t* Save HTML report as {out_report_filename}...')
        with open(out_report_filename, "w+") as file:
            file.write(report_html_content)<|MERGE_RESOLUTION|>--- conflicted
+++ resolved
@@ -170,13 +170,10 @@
     m_do_nlm_denoising = None
     m_skip_stacks_ordering = None
     m_do_refine_hr_mask = None
-<<<<<<< HEAD
+    m_do_anat_orientation = None
     m_do_srr_assessment = None
 
     _m_multi_parameters = None
-=======
-    m_do_anat_orientation = None
->>>>>>> 18efefe1
 
     m_masks_derivatives_dir = None
     use_manual_masks = False
@@ -218,19 +215,15 @@
 
         # Custom interfaces and default values.
         if p_dict_custom_interfaces is not None:
-<<<<<<< HEAD
+
             self.m_skip_svr = \
                 p_dict_custom_interfaces['skip_svr'] \
-=======
-            self.m_skip_svr = p_dict_custom_interfaces['skip_svr'] \
->>>>>>> 18efefe1
                 if 'skip_svr' in p_dict_custom_interfaces.keys() \
                 else False
             self.m_do_refine_hr_mask = \
                 p_dict_custom_interfaces['do_refine_hr_mask'] \
                 if 'do_refine_hr_mask' in p_dict_custom_interfaces.keys() \
                 else False
-<<<<<<< HEAD
             self.m_do_nlm_denoising = \
                 p_dict_custom_interfaces['do_nlm_denoising']\
                 if 'do_nlm_denoising' in p_dict_custom_interfaces.keys() \
@@ -239,13 +232,8 @@
                 p_dict_custom_interfaces['do_srr_assessment'] \
                 if 'do_srr_assessment' in p_dict_custom_interfaces.keys() \
                 else False
-=======
-            self.m_do_nlm_denoising = p_dict_custom_interfaces['do_nlm_denoising']\
-                if 'do_nlm_denoising' in p_dict_custom_interfaces.keys() \
-                else False
->>>>>>> 18efefe1
-
-            self.m_skip_stacks_ordering =\
+
+            self.m_skip_stacks_ordering = \
                 p_dict_custom_interfaces['skip_stacks_ordering']\
                     if ((self.m_stacks is not None) and
                         ('skip_stacks_ordering' in
@@ -371,7 +359,8 @@
         )
 
         postprocessing_stage = postproc_stage.create_postproc_stage(
-<<<<<<< HEAD
+            p_ga=self.m_ga,
+            p_do_anat_orientation=self.m_do_anat_orientation,
             name='postprocessing_stage'
         )
 
@@ -382,11 +371,6 @@
                     p_input_srtv_node=srtv_node_name,
                     name='srr_assessment_stage'
                 )
-=======
-            p_ga=self.m_ga,
-            p_do_anat_orientation=self.m_do_anat_orientation,
-            name='postprocessing_stage')
->>>>>>> 18efefe1
 
         output_mgmt_stage = srr_output_stage.create_srr_output_stage(
             p_do_nlm_denoising=self.m_do_nlm_denoising,
@@ -432,7 +416,7 @@
         self.wf.connect(reconstruction_stage, "outputnode.output_sr",
                         postprocessing_stage, "inputnode.input_image")
 
-<<<<<<< HEAD
+
         if self.m_do_srr_assessment:
 
             self.wf.connect(reconstruction_stage, "outputnode.output_TV_parameters",
@@ -446,10 +430,9 @@
 
             self.wf.connect(srr_assessment_stage, "outputnode.output_metrics",
                             output_mgmt_stage, "inputnode.input_metrics")
-=======
+
         self.wf.connect(reconstruction_stage, "outputnode.output_sdi",
                         postprocessing_stage, "inputnode.input_sdi")
->>>>>>> 18efefe1
 
         self.wf.connect(input_stage, "outputnode.stacks_order",
                         output_mgmt_stage, "inputnode.stacks_order")
