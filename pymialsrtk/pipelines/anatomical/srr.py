--- conflicted
+++ resolved
@@ -29,11 +29,8 @@
 import pymialsrtk.interfaces.postprocess as postprocess
 import pymialsrtk.interfaces.preprocess as preprocess
 import pymialsrtk.workflows.preproc_stage as preproc_stage
-<<<<<<< HEAD
+import pymialsrtk.workflows.recon_stage as recon_stage
 import pymialsrtk.workflows.recon_labels_stage as recon_labels_stage
-=======
-import pymialsrtk.workflows.recon_stage as recon_stage
->>>>>>> 5ade8816
 import pymialsrtk.interfaces.utils as utils
 from pymialsrtk.bids.utils import write_bids_derivative_description
 
@@ -408,14 +405,9 @@
                                   name='stackOrdering')
             stacksOrdering.inputs.stacks_order = self.m_stacks
 
-<<<<<<< HEAD
         preprocessing_stage = preproc_stage.create_preproc_stage(p_do_nlm_denoising=self.m_do_nlm_denoising,
                                                                  p_do_reconstruct_labels=self.m_do_reconstruct_labels,
                                                                  bids_dir=self.bids_dir)
-=======
-        preprocessing_stage = preproc_stage.create_preproc_stage(
-            p_do_nlm_denoising=self.m_do_nlm_denoising,
-            bids_dir=self.bids_dir)
 
         reconstruction_stage = recon_stage.create_recon_stage(
             p_paramTV=self.paramTV,
@@ -425,7 +417,6 @@
             p_skip_svr=self.m_skip_svr,
             p_sub_ses=sub_ses,
             p_bids_dir=self.bids_dir)
->>>>>>> 5ade8816
 
         srtkMaskImage01 = MapNode(interface=preprocess.MialsrtkMaskImage(),
                                   name='srtkMaskImage01',
@@ -438,11 +429,9 @@
                 iterfield=['in_file', 'in_mask'])
             srtkMaskImage01_nlm.inputs.bids_dir = self.bids_dir
 
-
         srtkN4BiasFieldCorrection = Node(interface=postprocess.MialsrtkN4BiasFieldCorrection(),
                                          name='srtkN4BiasFieldCorrection')
         srtkN4BiasFieldCorrection.inputs.bids_dir = self.bids_dir
-
 
         srtkMaskImage02 = Node(interface=preprocess.MialsrtkMaskImage(),
                                name='srtkMaskImage02')
@@ -472,24 +461,6 @@
         self.wf.connect(stacksOrdering, "stacks_order", masks_filtered, "stacks_id")
         self.wf.connect(brainMask, "out_file", masks_filtered, "input_files")
 
-        if self.m_do_reconstruct_labels:
-            self.wf.connect(stacksOrdering, "stacks_order", labels_filtered, "stacks_id")
-            self.wf.connect(dg, "labels", labels_filtered, "input_files")
-            self.wf.connect(labels_filtered, "output_files",
-                        preprocessing_stage, "inputnode.input_labels")
-
-            self.wf.connect(preprocessing_stage, "outputnode.output_labels",
-                            reconstruct_labels_stage, "inputnode.input_labels")
-            self.wf.connect(preprocessing_stage, "outputnode.output_masks",
-                            reconstruct_labels_stage, "inputnode.input_masks")
-            self.wf.connect(srtkImageReconstruction, "output_transforms",
-                            reconstruct_labels_stage, "inputnode.input_transforms")
-
-            self.wf.connect(srtkImageReconstruction, "output_sdi",
-                            reconstruct_labels_stage, "inputnode.input_reference")
-            self.wf.connect(stacksOrdering, "stacks_order",
-                            reconstruct_labels_stage, "inputnode.stacks_order")
-
         self.wf.connect(t2ws_filtered, "output_files",
                         preprocessing_stage, "inputnode.input_images")
         self.wf.connect(masks_filtered, "output_files",
@@ -512,26 +483,8 @@
                                                   utils.sort_ascending),
                             reconstruction_stage, "inputnode.input_images_nlm")
 
-<<<<<<< HEAD
-        if self.m_do_nlm_denoising:
-            self.wf.connect(srtkMaskImage01, "out_im_file",
-                            sdiComputation, "input_images")
-            self.wf.connect(preprocessing_stage, ("outputnode.output_masks", utils.sort_ascending),
-                            sdiComputation, "input_masks")
-            self.wf.connect(srtkImageReconstruction, "output_transforms",
-                            sdiComputation, "input_transforms")
-            self.wf.connect(srtkImageReconstruction, "output_sdi",
-                            sdiComputation, "input_reference")
-
-            self.wf.connect(sdiComputation, "output_hr",
-                            srtkTVSuperResolution, "input_sdi")
-        else:
-            self.wf.connect(srtkImageReconstruction, "output_sdi",
-                            srtkTVSuperResolution, "input_sdi")
-=======
         self.wf.connect(srtkMaskImage01, ("out_im_file", utils.sort_ascending),
                         reconstruction_stage, "inputnode.input_images")
->>>>>>> 5ade8816
 
         self.wf.connect(preprocessing_stage, "outputnode.output_masks",
                         reconstruction_stage, "inputnode.input_masks")
@@ -548,6 +501,24 @@
                         srtkN4BiasFieldCorrection, "input_image")
         self.wf.connect(srtkMaskImage02, "out_im_file",
                         srtkN4BiasFieldCorrection, "input_mask")
+
+        if self.m_do_reconstruct_labels:
+            self.wf.connect(stacksOrdering, "stacks_order", labels_filtered, "stacks_id")
+            self.wf.connect(dg, "labels", labels_filtered, "input_files")
+            self.wf.connect(labels_filtered, "output_files",
+                        preprocessing_stage, "inputnode.input_labels")
+
+            self.wf.connect(preprocessing_stage, "outputnode.output_labels",
+                            reconstruct_labels_stage, "inputnode.input_labels")
+            self.wf.connect(preprocessing_stage, "outputnode.output_masks",
+                            reconstruct_labels_stage, "inputnode.input_masks")
+            self.wf.connect(reconstruction_stage, "outputnode.output_transforms",
+                            reconstruct_labels_stage, "inputnode.input_transforms")
+
+            self.wf.connect(reconstruction_stage, "outputnode.output_sdi",
+                            reconstruct_labels_stage, "inputnode.input_reference")
+            self.wf.connect(stacksOrdering, "stacks_order",
+                            reconstruct_labels_stage, "inputnode.stacks_order")
 
         # Datasinker
         finalFilenamesGeneration = Node(interface=postprocess.FilenamesGeneration(),
@@ -560,7 +531,7 @@
 
         datasink = Node(interface=DataSink(), name='data_sinker')
         datasink.inputs.base_directory = final_res_dir
-
+#
         if not self.m_skip_stacks_ordering:
             self.wf.connect(stacksOrdering, "report_image",
                             datasink, 'figures.@stackOrderingQC')
@@ -586,7 +557,7 @@
                         datasink, 'figures.@SRpng')
         self.wf.connect(reconstruction_stage, "outputnode.output_hr_mask",
                         datasink, 'anat.@SRmask')
-
+#
         if self.m_do_reconstruct_labels:
             self.wf.connect(reconstruct_labels_stage, "outputnode.output_labelmap",
                             datasink, 'anat.@HRlabel')
