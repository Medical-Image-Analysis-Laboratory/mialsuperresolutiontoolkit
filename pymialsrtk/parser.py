# Copyright © 2016-2021 Medical Image Analysis Laboratory, University Hospital Center and University of Lausanne (UNIL-CHUV), Switzerland
#
#  This software is distributed under the open-source license Modified BSD.

"""MIALSRTK BIDS App Commandline Parser."""

import argparse

from pymialsrtk.info import __version__
from pymialsrtk.info import __release_date__


def get_parser():
    """Create and return the parser object of the BIDS App."""
    p = argparse.ArgumentParser(description="Argument parser of the MIALSRTK BIDS App")

    p.add_argument("bids_dir",
                   help="The directory with the input dataset "
                        "formatted according to the BIDS standard.")

    p.add_argument(
        "output_dir",
        help="The directory where the output files "
             "should be stored. If you are running group level analysis "
             "this folder should be prepopulated with the results of the "
             "participant level analysis.",
    )

    p.add_argument(
        "analysis_level",
        help="Level of the analysis that will be performed. " "Only participant is available",
        choices=["participant"],
    )

    p.add_argument(
        "--run_type",
        help="Type of pipeline that is run. Can choose between "
             "running the super-resolution pipeline (`sr`) "
             "or only preprocesing (`preprocessing`).",
        choices=["sr", "preprocessing"],
        default="sr"
    )

    p.add_argument(
        "--participant_label",
        help="The label(s) of the participant(s) that should be analyzed. "
             "The label corresponds to sub-<participant_label> from the BIDS spec "
             '(so it does not include "sub-"). If this parameter is not '
             "provided all subjects should be analyzed. Multiple "
             "participants can be specified with a space separated list.",
        nargs="+",
    )

    p.add_argument(
        "--param_file",
        help="Path to a JSON file containing subjects' exams "
             "information and super-resolution total variation parameters.",
        default="/bids_dir/code/participants_params.json",
        type=str,
    )

    p.add_argument(
        "--openmp_nb_of_cores",
        help="Specify number of cores used by OpenMP threads "
             "Especially useful for NLM denoising and slice-to-volume registration. "
             "(Default: 0, meaning it will be determined automatically)",
        default=0,
        type=int,
    )

    p.add_argument(
        "--nipype_nb_of_cores",
        help="Specify number of cores used by the Niype workflow library to distribute "
             "the execution of independent processing workflow nodes (i.e. interfaces) "
             "(Especially useful in the case of slice-by-slice bias field correction and "
             "intensity standardization steps for example). "
             "(Default: 0, meaning it will be determined automatically)",
        default=0,
        type=int,
    )

    p.add_argument(
        "--memory",
        help="Limit the workflow to using the amount of specified memory [in gb] "
             "(Default: 0, the workflow memory consumption is not limited)",
        default=0,
        type=int,
    )

    p.add_argument(
        "--masks_derivatives_dir",
        help="Use manual brain masks found in "
             "``<output_dir>/<masks_derivatives_dir>/`` directory",
    )

    p.add_argument(
        "--labels_derivatives_dir",
        help="Use low-resolution labelmaps found in "
             "``<output_dir>/<labels_derivatives_dir>/`` directory.",
    )

    p.add_argument(
        "-v",
        "--version",
        action="version",
        version=f"BIDS-App MIALSRTK version {__version__} (Released: {__release_date__})",
    )

<<<<<<< HEAD
    p.add_argument(
        '--verbose',
        action='store_true',
        default=False,
        help="Verbose mode",
    )
=======
>>>>>>> f7b407ea
    return p


def get_wrapper_parser(container_type):
    """Create and return the parser object of the python wrappers of the BIDS App."""
    p = get_parser()
    p.description = f"Argument parser of the python wrapper of MIALSRTK BIDS App ({container_type})"
    p.add_argument(
        '--track_carbon_footprint',
        dest='track_carbon_footprint',
        action='store_true',
        help="Track carbon footprint with `codecarbon <https://codecarbon.io/>`_ and save results in "
             "a CSV file called ``emissions.csv`` in the ``<bids_dir>/code`` directory.",
    )
    return p


def get_singularity_wrapper_parser():
    """Create and return the parser object of the python wrappers of the BIDS App."""
    p = get_wrapper_parser('Singularity')
    p.description = f"Argument parser of the python wrapper of MIALSRTK BIDS App via Singularity"
    p.add_argument(
        '--singularity_image',
        dest='singularity_image',
        default=f'library://tourbier/mialsuperresolutiontoolkit-bidsapp:v{__version__}',
        type=str,
        help="Specify the path to the singularity image. "
             f"If not specified, library://tourbier/mialsuperresolutiontoolkit-bidsapp:v{__version__} is used.",
    )
    return p<|MERGE_RESOLUTION|>--- conflicted
+++ resolved
@@ -106,15 +106,12 @@
         version=f"BIDS-App MIALSRTK version {__version__} (Released: {__release_date__})",
     )
 
-<<<<<<< HEAD
     p.add_argument(
         '--verbose',
         action='store_true',
         default=False,
         help="Verbose mode",
     )
-=======
->>>>>>> f7b407ea
     return p
 
 
