--- conflicted
+++ resolved
@@ -476,11 +476,8 @@
     stacks_order = traits.List(mandatory=True,
                                desc='List of stack run-id that '
                                     'specify the order of the stacks')
-<<<<<<< HEAD
     verbose = traits.Bool(desc="Enable verbosity")
-=======
     label_id = traits.Int(-1, mandatory=False, usedefault=True)
->>>>>>> f7b407ea
 
 
 class MialsrtkSDIComputationOutputSpec(TraitedSpec):
