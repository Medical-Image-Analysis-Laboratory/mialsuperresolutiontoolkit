--- conflicted
+++ resolved
@@ -248,7 +248,7 @@
     >>> from pymialsrtk.interfaces.postprocess import FilenamesGeneration
     >>> filenamesGen = FilenamesGeneration(
         p_sub_ses = 'sub-01',
-        p_sr_id = 3,
+        p_sr_id = 3,crop_reference
         p_run_type = "rec",
         p_use_manual_masks=False
         )
@@ -361,18 +361,14 @@
                                      '_id-' + str(self.m_sr_id) +
                                      '_mod-T2w_desc-brain_mask.nii.gz'))
 
-<<<<<<< HEAD
-        self.m_substitutions.append(('SDI_' + self.inputs.sub_ses +
+        self.m_substitutions.append(('SDI_' + self.m_sub_ses +
                                      '_' + str(len(self.inputs.stacks_order)) +
                                      'V_rad1_srMask.nii.gz',
-                                     self.inputs.sub_ses + '_rec-SR' +
+                                     self.m_sub_ses + '_rec-SR' +
                                      '_id-' + str(self.inputs.sr_id) +
                                      '_mod-T2w_desc-brain_mask.nii.gz'))
 
-        self.m_substitutions.append(('SRTV_' + self.inputs.sub_ses +
-=======
         self.m_substitutions.append(('SRTV_' + self.m_sub_ses +
->>>>>>> f7b407ea
                                      '_' + str(len(self.inputs.stacks_order)) +
                                      'V_rad1.png',
                                      self.m_sub_ses + f'_{run_type}-SR' +
@@ -394,27 +390,20 @@
                                      '_desc-motion_stats.png'))
 
         self.m_substitutions.append(('motion_index_QC.tsv',
-<<<<<<< HEAD
-                                     self.inputs.sub_ses + '_rec-SR' +
-                                     '_id-' + str(self.inputs.sr_id) + '_desc-motion_stats.tsv'))
-
-
-        # Metric CSV files
-        self.m_substitutions.append(('SRTV_' + self.inputs.sub_ses + '_' +
-                                     str(len(self.inputs.stacks_order)) + 'V_rad1_gbcorr_trans_csv.csv',
-                                    self.inputs.sub_ses + '_rec-SR' + '_id-' +
-                                     str(self.inputs.sr_id) + '_desc-volume_metrics.csv'))
-
-        self.m_substitutions.append(('SRTV_' + self.inputs.sub_ses + '_' +
-                                     str(len(self.inputs.stacks_order)) + 'V_rad1_gbcorr_trans_labels_csv.csv',
-                                    self.inputs.sub_ses + '_rec-SR' + '_id-' +
-                                     str(self.inputs.sr_id) + '_desc-labels_metrics.csv'))
-
-=======
                                      self.m_sub_ses + f'_{run_type}-SR' +
                                      '_id-' + str(self.m_sr_id) +
                                      '_desc-motion_stats.tsv'))
->>>>>>> f7b407ea
+        # Metric CSV files
+        self.m_substitutions.append(('SRTV_' + self.m_sub_ses + '_' +
+                                     str(len(self.inputs.stacks_order)) + 'V_rad1_gbcorr_trans_csv.csv',
+                                    self.m_sub_ses + '_rec-SR' + '_id-' +
+                                     str(self.m_sr_id) + '_desc-volume_metrics.csv'))
+
+        self.m_substitutions.append(('SRTV_' + self.m_sub_ses + '_' +
+                                     str(len(self.inputs.stacks_order)) + 'V_rad1_gbcorr_trans_labels_csv.csv',
+                                    self.m_sub_ses + '_rec-SR' + '_id-' +
+                                     str(self.m_sr_id) + '_desc-labels_metrics.csv'))
+
         return runtime
 
     def _list_outputs(self):
