# Copyright © 2016-2021 Medical Image Analysis Laboratory, University Hospital Center and University of Lausanne (UNIL-CHUV), Switzerland
#
#  This software is distributed under the open-source license Modified BSD.

"""PyMIALSRTK preprocessing functions.

It includes BTK Non-local-mean denoising, slice intensity correction
slice N4 bias field correction, slice-by-slice correct bias field, intensity standardization,
histogram normalization and both manual or deep learning based automatic brain extraction.

"""

from decimal import DivisionByZero
import os
import traceback
from glob import glob
import pathlib

from skimage.morphology import binary_opening, binary_closing

import numpy as np
from traits.api import *

# Reorientation
import SimpleITK as sitk
import skimage.measure
import nsol.principal_component_analysis as pca
from nipype.algorithms.metrics import Similarity
import transforms3d

import nibabel as nib
import SimpleITK as sitk

import matplotlib
import matplotlib.pyplot as plt
import seaborn as sns

import skimage.measure
from scipy.signal import argrelextrema
import scipy.ndimage as snd
import pandas as pd
import cv2

from nipype.utils.filemanip import split_filename
from nipype.interfaces.base import traits, \
    TraitedSpec, File, InputMultiPath, OutputMultiPath, BaseInterface, BaseInterfaceInputSpec

from pymialsrtk.interfaces.utils import run


###############
# NLM denoising
###############

class BtkNLMDenoisingInputSpec(BaseInterfaceInputSpec):
    """Class used to represent inputs of the BtkNLMDenoising interface."""
    in_file = File(desc='Input image filename', mandatory=True)
    in_mask = File(desc='Input mask filename', mandatory=False)
    out_postfix = traits.Str("_nlm",
                             desc='Suffix to be added to input image filename to construst denoised output filename',
                             usedefault=True)
    weight = traits.Float(0.1,
                          desc='NLM smoothing parameter (high beta produces smoother result)',
                          usedefault=True)
    verbose = traits.Bool(desc="Enable verbosity")

class BtkNLMDenoisingOutputSpec(TraitedSpec):
    """Class used to represent outputs of the BtkNLMDenoising interface."""

    out_file = File(desc='Output denoised image file')


class BtkNLMDenoising(BaseInterface):
    """Runs the non-local mean denoising module.

    It calls the Baby toolkit implementation by Rousseau et al. [1]_ of the method proposed by Coupé et al. [2]_.

    References
    -----------
    .. [1] Rousseau et al.; Computer Methods and Programs in Biomedicine, 2013. `(link to paper) <https://www.ncbi.nlm.nih.gov/pmc/articles/PMC3508300>`_
    .. [2] Coupé et al.; IEEE Transactions on Medical Imaging, 2008. `(link to paper) <https://doi.org/10.1109/tmi.2007.906087>`_

    Example
    ---------
    >>> from pymialsrtk.interfaces.preprocess import BtkNLMDenoising
    >>> nlmDenoise = BtkNLMDenoising()
    >>> nlmDenoise.inputs.in_file = 'sub-01_acq-haste_run-1_T2w.nii.gz'
    >>> nlmDenoise.inputs.in_mask = 'sub-01_acq-haste_run-1_mask.nii.gz'
    >>> nlmDenoise.inputs.weight = 0.2
    >>> nlmDenoise.run() # doctest: +SKIP

    """

    input_spec = BtkNLMDenoisingInputSpec
    output_spec = BtkNLMDenoisingOutputSpec

    def _gen_filename(self, name):
        if name == 'out_file':
            _, name, ext = split_filename(self.inputs.in_file)
            output = name + self.inputs.out_postfix + ext
            return os.path.abspath(output)
        return None

    def _run_interface(self, runtime):
        _, name, ext = split_filename(os.path.abspath(self.inputs.in_file))
        out_file = self._gen_filename('out_file')

        if self.inputs.in_mask:
            cmd = 'btkNLMDenoising -i "{}" -m "{}" -o "{}" -b {}'.format(self.inputs.in_file, self.inputs.in_mask, out_file, self.inputs.weight)
        else:
            cmd = 'btkNLMDenoising -i "{}" -o "{}" -b {}'.format(self.inputs.in_file, out_file, self.inputs.weight)
        if self.inputs.verbose:
            cmd += ' --verbose'
            print('... cmd: {}'.format(cmd))
        run(cmd, env={})
        return runtime

    def _list_outputs(self):
        outputs = self._outputs().get()
        outputs['out_file'] = self._gen_filename('out_file')
        return outputs


#############################
# Slice intensity correction
#############################

class MialsrtkCorrectSliceIntensityInputSpec(BaseInterfaceInputSpec):
    """Class used to represent inputs of the MialsrtkCorrectSliceIntensity interface."""

    in_file = File(desc='Input image filename', mandatory=True)
    in_mask = File(desc='Input mask filename', mandatory=False)
    out_postfix = traits.Str("",
                             desc='Suffix to be added to input image file to construct corrected output filename',
                             usedefault=True)
    verbose = traits.Bool(desc="Enable verbosity")

class MialsrtkCorrectSliceIntensityOutputSpec(TraitedSpec):
    """Class used to represent outputs of the MialsrtkCorrectSliceIntensity interface."""

    out_file = File(desc='Output image with corrected slice intensities')


class MialsrtkCorrectSliceIntensity(BaseInterface):
    """Runs the MIAL SRTK mean slice intensity correction module.

    Example
    =======
    >>> from pymialsrtk.interfaces.preprocess import MialsrtkCorrectSliceIntensity
    >>> sliceIntensityCorr = MialsrtkCorrectSliceIntensity()
    >>> sliceIntensityCorr.inputs.in_file = 'sub-01_acq-haste_run-1_T2w.nii.gz'
    >>> sliceIntensityCorr.inputs.in_mask = 'sub-01_acq-haste_run-1_mask.nii.gz'
    >>> sliceIntensityCorr.run() # doctest: +SKIP

    """

    input_spec = MialsrtkCorrectSliceIntensityInputSpec
    output_spec = MialsrtkCorrectSliceIntensityOutputSpec


    def _gen_filename(self, name):
        if name == 'out_file':
            _, name, ext = split_filename(self.inputs.in_file)
            output = name + self.inputs.out_postfix + ext
            return os.path.abspath(output)
        return None

    def _run_interface(self, runtime):
        _, name, ext = split_filename(os.path.abspath(self.inputs.in_file))
        out_file = self._gen_filename('out_file')

        cmd = 'mialsrtkCorrectSliceIntensity "{}" "{}" "{}"'.format(self.inputs.in_file, self.inputs.in_mask, out_file)
        if self.inputs.verbose:
            cmd += " verbose"
            print('... cmd: {}'.format(cmd))
        env_cpp = os.environ.copy()
        env_cpp['LD_PRELOAD'] = ""
        print(cmd)
        run(cmd, env=env_cpp)

        return runtime

    def _list_outputs(self):
        outputs = self._outputs().get()
        outputs['out_file'] = self._gen_filename('out_file')
        return outputs

##########################################
# Slice by slice N4 bias field correction
##########################################

class MialsrtkSliceBySliceN4BiasFieldCorrectionInputSpec(BaseInterfaceInputSpec):
    """Class used to represent inputs of the MialsrtkSliceBySliceN4BiasFieldCorrection interface."""

    in_file = File(desc='Input image', mandatory=True)
    in_mask = File(desc='Input mask', mandatory=True)
    out_im_postfix = traits.Str("_bcorr",
                                desc='Suffix to be added to input image filename to construct corrected output filename',
                                usedefault=True)
    out_fld_postfix = traits.Str("_n4bias",
                                 desc='Suffix to be added to input image filename to construct output bias field filename',
                                 usedefault=True)
    verbose = traits.Bool(desc="Enable verbosity")

class MialsrtkSliceBySliceN4BiasFieldCorrectionOutputSpec(TraitedSpec):
    """Class used to represent outputs of the MialsrtkSliceBySliceN4BiasFieldCorrection interface."""

    out_im_file = File(desc='Filename of corrected output image from N4 bias field (slice by slice).')
    out_fld_file = File(desc='Filename bias field extracted slice by slice from input image.')


class MialsrtkSliceBySliceN4BiasFieldCorrection(BaseInterface):
    """Runs the MIAL SRTK slice by slice N4 bias field correction module.

    This module implements the method proposed by Tustison et al. [1]_.

    References
    ------------
    .. [1] Tustison et al.; Medical Imaging, IEEE Transactions, 2010. `(link to paper) <https://www.ncbi.nlm.nih.gov/pmc/articles/PMC3071855>`_

    Example
    ----------
    >>> from pymialsrtk.interfaces.preprocess import MialsrtkSliceBySliceN4BiasFieldCorrection
    >>> N4biasFieldCorr = MialsrtkSliceBySliceN4BiasFieldCorrection()
    >>> N4biasFieldCorr.inputs.in_file = 'sub-01_acq-haste_run-1_T2w.nii.gz'
    >>> N4biasFieldCorr.inputs.in_mask = 'sub-01_acq-haste_run-1_mask.nii.gz'
    >>> N4biasFieldCorr.run() # doctest: +SKIP

    """

    input_spec = MialsrtkSliceBySliceN4BiasFieldCorrectionInputSpec
    output_spec = MialsrtkSliceBySliceN4BiasFieldCorrectionOutputSpec

    def _gen_filename(self, name):
        if name == 'out_im_file':
            _, name, ext = split_filename(self.inputs.in_file)
            output = name + self.inputs.out_im_postfix + ext
            return os.path.abspath(output)
        elif name == 'out_fld_file':
            _, name, ext = split_filename(self.inputs.in_file)
            output = name + self.inputs.out_fld_postfix + ext
            if "_uni" in output:
                output.replace('_uni', '')
            return os.path.abspath(output)
        return None

    def _run_interface(self, runtime):
        _, name, ext = split_filename(os.path.abspath(self.inputs.in_file))
        out_im_file = self._gen_filename('out_im_file')
        out_fld_file = self._gen_filename('out_fld_file')

        cmd = 'mialsrtkSliceBySliceN4BiasFieldCorrection "{}" "{}" "{}" "{}"'.format(self.inputs.in_file,
                                                                                     self.inputs.in_mask,
                                                                                     out_im_file, out_fld_file)
        if self.inputs.verbose:
            cmd += ' verbose'
            print('... cmd: {}'.format(cmd))
        run(cmd, env={})

        return runtime

    def _list_outputs(self):
        outputs = self._outputs().get()
        outputs['out_im_file'] = self._gen_filename('out_im_file')
        outputs['out_fld_file'] = self._gen_filename('out_fld_file')
        return outputs

#####################################
# slice by slice correct bias field
#####################################

class MialsrtkSliceBySliceCorrectBiasFieldInputSpec(BaseInterfaceInputSpec):
    """Class used to represent outputs of the MialsrtkSliceBySliceCorrectBiasField interface."""

    in_file = File(desc='Input image file', mandatory=True)
    in_mask = File(desc='Input mask file', mandatory=True)
    in_field = File(desc='Input bias field file', mandatory=True)
    out_im_postfix = traits.Str("_bcorr",
                                desc='Suffix to be added to bias field corrected `in_file`',
                                usedefault=True)
    verbose = traits.Bool(desc="Enable verbosity")


class MialsrtkSliceBySliceCorrectBiasFieldOutputSpec(TraitedSpec):
    """Class used to represent outputs of the MialsrtkSliceBySliceCorrectBiasField interface."""

    out_im_file = File(desc='Bias field corrected image')


class MialsrtkSliceBySliceCorrectBiasField(BaseInterface):
    """Runs the MIAL SRTK independant slice by slice bias field correction module.

    Example
    =======
    >>> from pymialsrtk.interfaces.preprocess import MialsrtkSliceBySliceCorrectBiasField
    >>> biasFieldCorr = MialsrtkSliceBySliceCorrectBiasField()
    >>> biasFieldCorr.inputs.in_file = 'sub-01_acq-haste_run-1_T2w.nii.gz'
    >>> biasFieldCorr.inputs.in_mask = 'sub-01_acq-haste_run-1_mask.nii.gz'
    >>> biasFieldCorr.inputs.in_field = 'sub-01_acq-haste_run-1_field.nii.gz'
    >>> biasFieldCorr.run() # doctest: +SKIP

    """

    input_spec = MialsrtkSliceBySliceCorrectBiasFieldInputSpec
    output_spec = MialsrtkSliceBySliceCorrectBiasFieldOutputSpec

    def _gen_filename(self, name):
        if name == 'out_im_file':
            _, name, ext = split_filename(self.inputs.in_file)
            output = name + self.inputs.out_im_postfix + ext
            return os.path.abspath(output)
        return None

    def _run_interface(self, runtime):
        _, name, ext = split_filename(os.path.abspath(self.inputs.in_file))
        out_im_file = self._gen_filename('out_im_file')

        cmd = 'mialsrtkSliceBySliceCorrectBiasField "{}" "{}" "{}" "{}"'.format(self.inputs.in_file, self.inputs.in_mask, self.inputs.in_field, out_im_file)
        if self.inputs.verbose:
            cmd += ' verbose'
            print('... cmd: {}'.format(cmd))
        run(cmd, env={})
        return runtime

    def _list_outputs(self):
        outputs = self._outputs().get()
        outputs['out_im_file'] = self._gen_filename('out_im_file')
        return outputs

#############################
# Intensity standardization
#############################

class MialsrtkIntensityStandardizationInputSpec(BaseInterfaceInputSpec):
    """Class used to represent inputs of the MialsrtkIntensityStandardization interface."""

    input_images = InputMultiPath(File(mandatory=True), desc='Files to be corrected for intensity')
    out_postfix = traits.Str("", desc='Suffix to be added to intensity corrected input_images', usedefault=True)
    in_max = traits.Float(desc='Maximal intensity', usedefault=False)
    stacks_order = traits.List(desc='Order of images index. To ensure images are processed with their correct corresponding mask',
                               mandatory=False) # ToDo: Can be removed -> Also in pymialsrtk.pipelines.anatomical.srr.AnatomicalPipeline !!!
    verbose = traits.Bool(desc="Enable verbosity")


class MialsrtkIntensityStandardizationOutputSpec(TraitedSpec):
    """Class used to represent outputs of the MialsrtkIntensityStandardization interface."""

    output_images = OutputMultiPath(File(), desc='Intensity-standardized images')


class MialsrtkIntensityStandardization(BaseInterface):
    """Runs the MIAL SRTK intensity standardization module.

    This module rescales image intensity by linear transformation

    Example
    =======
    >>> from pymialsrtk.interfaces.preprocess import MialsrtkIntensityStandardization
    >>> intensityStandardization= MialsrtkIntensityStandardization()
    >>> intensityStandardization.inputs.input_images = ['sub-01_acq-haste_run-1_T2w.nii.gz','sub-01_acq-haste_run-2_T2w.nii.gz']
    >>> intensityStandardization.run() # doctest: +SKIP

    """

    input_spec = MialsrtkIntensityStandardizationInputSpec
    output_spec = MialsrtkIntensityStandardizationOutputSpec

    def _gen_filename(self, orig, name):
        if name == 'output_images':
            _, name, ext = split_filename(orig)
            output = name + self.inputs.out_postfix + ext
            return os.path.abspath(output)
        return None

    def _run_interface(self, runtime):

        cmd = 'mialsrtkIntensityStandardization'
        for input_image in self.inputs.input_images:
            out_file = self._gen_filename(input_image, 'output_images')
            cmd = cmd + ' --input "{}" --output "{}"'.format(input_image, out_file)

        if self.inputs.in_max:
            cmd = cmd + ' --max "{}"'.format(self.inputs.in_max)

        if self.inputs.verbose:
            cmd = cmd + ' --verbose'
            print('... cmd: {}'.format(cmd))
        run(cmd, env={})
        return runtime

    def _list_outputs(self):
        outputs = self._outputs().get()
        outputs['output_images'] = [self._gen_filename(input_image, 'output_images') for input_image in self.inputs.input_images]
        return outputs

###########################
# Histogram normalization
###########################

class MialsrtkHistogramNormalizationInputSpec(BaseInterfaceInputSpec):
    """Class used to represent outputs of the MialsrtkHistogramNormalization interface."""

    input_images = InputMultiPath(File(mandatory=True), desc='Input image filenames to be normalized')
    input_masks = InputMultiPath(File(mandatory=False), desc='Input mask filenames')
    out_postfix = traits.Str("_histnorm",
                             desc='Suffix to be added to normalized input image filenames to construct ouptut normalized image filenames',
                             usedefault=True)
    verbose = traits.Bool(desc="Enable verbosity")

class MialsrtkHistogramNormalizationOutputSpec(TraitedSpec):
    """Class used to represent outputs of the MialsrtkHistogramNormalization interface."""

    output_images = OutputMultiPath(File(), desc='Histogram-normalized images')


class MialsrtkHistogramNormalization(BaseInterface):
    """Runs the MIAL SRTK histogram normalizaton module.

    This module implements the method proposed by Nyúl et al. [1]_.

    References
    ------------
    .. [1] Nyúl et al.; Medical Imaging, IEEE Transactions, 2000. `(link to paper) <https://ieeexplore.ieee.org/document/836373>`_

    Example
    ----------
    >>> from pymialsrtk.interfaces.preprocess import MialsrtkHistogramNormalization
    >>> histNorm = MialsrtkHistogramNormalization()
    >>> histNorm.inputs.input_images = ['sub-01_acq-haste_run-1_T2w.nii.gz','sub-01_acq-haste_run-2_T2w.nii.gz']
    >>> histNorm.inputs.input_masks = ['sub-01_acq-haste_run-1_mask.nii.gz','sub-01_acq-haste_run-2_mask.nii.gz']
    >>> histNorm.run()  # doctest: +SKIP

    """

    input_spec = MialsrtkHistogramNormalizationInputSpec
    output_spec = MialsrtkHistogramNormalizationOutputSpec

    def _gen_filename(self, orig, name):
        if name == 'output_images':
            _, name, ext = split_filename(orig)
            output = name + self.inputs.out_postfix + ext
            return os.path.abspath(output)
        return None

    def _run_interface(self, runtime, verbose=False):

        cmd = 'python /usr/local/bin/mialsrtkHistogramNormalization.py '

        if len(self.inputs.input_masks) > 0:
            for in_file, in_mask in zip(self.inputs.input_images, self.inputs.input_masks):
                out_file = self._gen_filename(in_file, 'output_images')
                cmd = cmd + ' -i "{}" -o "{}" -m "{}" '.format(in_file, out_file, in_mask)
        else:
            for in_file in self.inputs.input_images:
                out_file = self._gen_filename(in_file, 'output_images')
                cmd = cmd + ' -i "{}" -o "{}" '.format(in_file, out_file)
        if self.inputs.verbose:
            cmd += ' -v'
            print('... cmd: {}'.format(cmd))
        run(cmd, env={})

        return runtime

    def _list_outputs(self):
        outputs = self._outputs().get()
        outputs['output_images'] = [self._gen_filename(in_file, 'output_images') for in_file in self.inputs.input_images]
        return outputs


##############
# Mask Image
##############

class MialsrtkMaskImageInputSpec(BaseInterfaceInputSpec):
    """Class used to represent inputs of the MialsrtkMaskImage interface."""

    in_file = File(desc='Input image filename to be masked',mandatory=True)
    in_mask = File(desc='Input mask filename',mandatory=True)
    out_im_postfix = traits.Str("", desc='Suffix to be added to masked in_file', usedefault=True)
    verbose = traits.Bool(desc="Enable verbosity")


class MialsrtkMaskImageOutputSpec(TraitedSpec):
    """Class used to represent outputs of the MialsrtkMaskImage interface."""

    out_im_file = File(desc='Masked image')


class MialsrtkMaskImage(BaseInterface):
    """Runs the MIAL SRTK mask image module.

    Example
    =======
    >>> from pymialsrtk.interfaces.preprocess import MialsrtkMaskImage
    >>> maskImg = MialsrtkMaskImage()
    >>> maskImg.inputs.in_file = 'sub-01_acq-haste_run-1_T2w.nii.gz'
    >>> maskImg.inputs.in_mask = 'sub-01_acq-haste_run-1_mask.nii.gz'
    >>> maskImg.inputs.out_im_postfix = '_masked'
    >>> maskImg.run() # doctest: +SKIP

    """

    input_spec = MialsrtkMaskImageInputSpec
    output_spec = MialsrtkMaskImageOutputSpec

    def _gen_filename(self, name):
        if name == 'out_im_file':
            _, name, ext = split_filename(self.inputs.in_file)
            output = name + self.inputs.out_im_postfix + ext
            return os.path.abspath(output)
        return None

    def _run_interface(self, runtime):
        out_im_file = self._gen_filename('out_im_file')

        cmd = 'mialsrtkMaskImage -i "{}" -m "{}" -o "{}"'.format(self.inputs.in_file, self.inputs.in_mask, out_im_file)
        if self.inputs.verbose:
            cmd += ' --verbose'
            print('... cmd: {}'.format(cmd))
        run(cmd, env={})

        return runtime

    def _list_outputs(self):
        outputs = self._outputs().get()
        outputs['out_im_file'] = self._gen_filename('out_im_file')
        return outputs



###############################
# Stacks ordering and filtering
###############################


class FilteringByRunidInputSpec(BaseInterfaceInputSpec):
    """Class used to represent inputs of the FilteringByRunid interface."""

    input_files = InputMultiPath(File(mandatory=True),
                                 desc='Input files on which motion is computed')
    stacks_id = traits.List(desc='List of stacks id to be kept')


class FilteringByRunidOutputSpec(TraitedSpec):
    """Class used to represent outputs of the FilteringByRunid interface."""

    output_files = traits.List(desc='Filtered list of stack files')


class FilteringByRunid(BaseInterface):
    """Runs a filtering of files.

    This module filters the input files matching the specified run-ids.
    Other files are discarded.

    Examples
    --------
    >>> from pymialsrtk.interfaces.preprocess import FilteringByRunid
    >>> stacksFiltering = FilteringByRunid()
    >>> stacksFiltering.inputs.input_masks = ['sub-01_run-1_mask.nii.gz', 'sub-01_run-4_mask.nii.gz', 'sub-01_run-2_mask.nii.gz']
    >>> stacksFiltering.inputs.stacks_id = [1,2]
    >>> stacksFiltering.run() # doctest: +SKIP

    """

    input_spec = FilteringByRunidInputSpec
    output_spec = FilteringByRunidOutputSpec

    m_output_files = []

    def _run_interface(self, runtime):
        self.m_output_files = self._filter_by_runid(self.inputs.input_files, self.inputs.stacks_id)

        return runtime

    def _filter_by_runid(self, input_files, p_stacks_id):
        output_files = []
        for f in input_files:
            f_id = int(f.split('_run-')[1].split('_')[0])
            if f_id in p_stacks_id:
                output_files.append(f)
        return output_files

    def _list_outputs(self):
        outputs = self._outputs().get()
        outputs['output_files'] = self.m_output_files
        return outputs


class StacksOrderingInputSpec(BaseInterfaceInputSpec):
    """Class used to represent inputs of the StacksOrdering interface."""

    input_masks = InputMultiPath(File(mandatory=True),
                                 desc='Input brain masks on which motion is computed')
    verbose = traits.Bool(desc="Enable verbosity")

class StacksOrderingOutputSpec(TraitedSpec):
    """Class used to represent outputs of the StacksOrdering interface."""

    stacks_order = traits.List(desc='Order of image `run-id` to be used for reconstruction')
    motion_tsv = File(desc='Output TSV file with results used to create `report_image`')
    report_image = File(desc='Output PNG image for report')


class StacksOrdering(BaseInterface):
    """Runs the automatic ordering of stacks.

    This module is based on the tracking of the brain mask centroid slice by slice.

    Examples
    --------
    >>> from pymialsrtk.interfaces.preprocess import StacksOrdering
    >>> stacksOrdering = StacksOrdering()
    >>> stacksOrdering.inputs.input_masks = ['sub-01_run-1_mask.nii.gz',
    >>>                                      'sub-01_run-4_mask.nii.gz',
    >>>                                      'sub-01_run-2_mask.nii.gz']
    >>> stacksOrdering.run() # doctest: +SKIP

    .. note:: In the case of discontinuous brain masks, the centroid coordinates of
        the slices excluded from the mask are set to `numpy.nan` and are not
        anymore considered in the motion index computation since `v2.0.2` release.
        Prior to this release, the centroids of these slices were set to zero
        that has shown to drastically increase the motion index with respect
        to the real motion during acquisition. However the motion in the remaining
        slices that were actually used for SR reconstruction might not correspond
        to the high value of this index.

    """

    input_spec = StacksOrderingInputSpec
    output_spec = StacksOrderingOutputSpec

    m_stack_order = []

    def _run_interface(self, runtime):
        self.m_stack_order = self._compute_stack_order()

        return runtime

    def _list_outputs(self):
        outputs = self._outputs().get()
        outputs['stacks_order'] = self.m_stack_order
        outputs['report_image'] = os.path.abspath('motion_index_QC.png')
        outputs['motion_tsv'] = os.path.abspath('motion_index_QC.tsv')
        return outputs

    def _compute_motion_index(self, in_file):
        """Function to compute the motion index.

        The motion index is computed from the inter-slice displacement of
        the centroid of the brain mask.

        """
        central_third = True

        img = nib.load(in_file)
        data = img.get_fdata()

        # To compute centroid displacement as a distance
        # instead of a number of voxel
        sx, sy, sz = img.header.get_zooms()

        z = np.where(data)[2]
        data = data[..., int(min(z)):int(max(z) + 1)]

        if central_third:
            num_z = data.shape[2]
            center_z = int(num_z / 2.)

            data = data[..., int(center_z - num_z / 6.):int(center_z + num_z / 6.)]

        centroid_coord = np.zeros((data.shape[2], 2))

        for i in range(data.shape[2]):
            moments = skimage.measure.moments(data[..., i])

            try:
                centroid_coordx = moments[0, 1] / moments[0, 0]
                centroid_coordy = moments[1, 0] / moments[0, 0]
            # This happens in the case of discontinuous brain masks
            except ZeroDivisionError:
                centroid_coordx = np.nan
                centroid_coordy = np.nan

            centroid_coord[i, :] = [centroid_coordx, centroid_coordy]

        nb_of_notnans = np.count_nonzero(~np.isnan(centroid_coord))
        nb_of_nans = np.count_nonzero(np.isnan(centroid_coord))
        if nb_of_nans > 0:
            print(f'  Info: File {in_file} - Number of NaNs = {nb_of_nans}')

        if nb_of_nans + nb_of_notnans == 0:
            import re
            run_id = re.findall(r'run-(\d+)_', in_file)[-1]
            raise DivisionByZero(
                f"The mask of run-{run_id} is empty on the range "
                "considered. The stack should be excluded."
                )

        prop_of_nans = nb_of_nans / (nb_of_nans + nb_of_notnans)

        centroid_coord = centroid_coord[~np.isnan(centroid_coord)]
        centroid_coord = np.reshape(centroid_coord, (int(centroid_coord.shape[0] / 2), 2))

        # Zero-centering
        centroid_coord[:, 0] -= np.mean(centroid_coord[:, 0])
        centroid_coord[:, 1] -= np.mean(centroid_coord[:, 1])

        # Convert from "number of voxels" to "mm" based on the voxel size
        centroid_coord[:, 0] *= sx
        centroid_coord[:, 1] *= sy

        nb_slices = centroid_coord.shape[0]
        score = (np.var(centroid_coord[:, 0]) + np.var(centroid_coord[:, 1])) / ( nb_slices * sz)

        return score, prop_of_nans, centroid_coord[:, 0], centroid_coord[:, 1]

    def _create_report_image(self, score, prop_of_nans, centroid_coordx, centroid_coordy):
        # Output report image basename
        image_basename = 'motion_index_QC'
        if self.inputs.verbose:
            print("\t>> Create report image...")
        # Visualization setup
        matplotlib.use('agg')
        sns.set_style("whitegrid")
        sns.set(font_scale=1)

        # Compute mean centroid coordinates for each image
        mean_centroid_coordx = {}
        mean_centroid_coordy = {}
        for f in self.inputs.input_masks:
            mean_centroid_coordx[f] = np.nanmean(centroid_coordx[f])
            mean_centroid_coordy[f] = np.nanmean(centroid_coordy[f])

        # Format data and create a Pandas DataFrame
        if self.inputs.verbose:
            print("\t\t\t - Format data...")
        df_files = []
        df_slices = []
        df_motion_ind = []
        df_prop_of_nans = []
        df_centroid_coordx = []
        df_centroid_coordy = []
        df_centroid_displ = []

        for f in self.inputs.input_masks:
            # Extract only filename with extension from the absolute path
            path = pathlib.Path(f)
            # Extract the "run-xx" part in the filename
            fname = path.stem.split('_T2w_')[0].split('_')[1]

            for i, (coordx, coordy) in enumerate(zip(centroid_coordx[f], centroid_coordy[f])):
                df_files.append(fname)
                df_slices.append(i)
                df_motion_ind.append(score[f])
                df_prop_of_nans.append(prop_of_nans[f])
                df_centroid_coordx.append(coordx)
                df_centroid_coordy.append(coordy)
                if not np.isnan(coordx) and not np.isnan(coordy):
                    df_centroid_displ.append(
                        np.sqrt(coordx * coordx + coordy * coordy)
                    )
                else:
                    df_centroid_displ.append(np.nan)

        # Create a dataframe to facilitate handling with the results
        if self.inputs.verbose:
            print("\t\t\t - Create DataFrame...")
        df = pd.DataFrame(
            {
                "Scan": df_files,
                "Slice": df_files,
                "Motion Index": df_motion_ind,
                "Proportion of NaNs (%)": df_prop_of_nans,
                "X (mm)": df_centroid_coordx,
                "Y (mm)": df_centroid_coordy,
                "Displacement Magnitude (mm)": df_centroid_displ,
            }
        )
        df = df.sort_values(by=['Motion Index', 'Scan', 'Slice'])

        # Save the results in a TSV file
        tsv_file = os.path.abspath('motion_index_QC.tsv')
        if self.inputs.verbose:
            print(f"\t\t\t - Save motion results to {tsv_file}...")
        df.to_csv(tsv_file, sep='\t')

        # Make multiple figures with seaborn,
        # Saved in temporary png image and
        # combined in a final report image
        if self.inputs.verbose:
            print("\t\t\t - Create figures...")

        # Show the zero-centered positions of the centroids
        sf0 = sns.jointplot(
            data=df, x="X (mm)", y="Y (mm)",
            hue="Scan",
            height=6,
        )
        # Save the temporary report image
        image_filename = os.path.abspath(image_basename + '_0.png')
        if self.inputs.verbose:
            print(f'\t\t\t - Save report image 0 as {image_filename}...')
        sf0.savefig(image_filename, dpi=150)
        plt.close(sf0.fig)

        # Show the scan motion index
        sf1 = sns.catplot(
                data=df, y="Scan", x="Motion Index",
                kind="bar"
        )
        sf1.ax.set_yticklabels(
            sf1.ax.get_yticklabels(),
            rotation=0
        )
        sf1.fig.set_size_inches(6, 2)
        # Save the temporary report image
        image_filename = os.path.abspath(image_basename + '_1.png')
        if self.inputs.verbose:
            print(f'\t\t\t - Save report image 1 as {image_filename}...')
        sf1.savefig(image_filename, dpi=150)
        plt.close(sf1.fig)

        # Show the displacement magnitude of the centroids
        sf2 = sns.catplot(
                data=df, y="Scan", x="Displacement Magnitude (mm)",
                kind="violin",
                inner='stick'
        )
        sf2.ax.set_yticklabels(
            sf2.ax.get_yticklabels(),
            rotation=0
        )
        sf2.fig.set_size_inches(6, 2)
        # Save the temporary report image
        image_filename = os.path.abspath(image_basename + '_2.png')
        if self.inputs.verbose:
            print(f'\t\t\t - Save report image 2 as {image_filename}...')
        sf2.savefig(image_filename, dpi=150)
        plt.close(sf2.fig)

        # Show the percentage of slice with NaNs for centroids.
        # It can occur when the brain mask does not cover the slice
        sf3 = sns.catplot(
                data=df, y="Scan", x="Proportion of NaNs (%)",
                kind="bar"
        )
        sf3.ax.set_yticklabels(
            sf3.ax.get_yticklabels(),
            rotation=0
        )
        sf3.fig.set_size_inches(6, 2)
        # Save the temporary report image
        image_filename = os.path.abspath(image_basename + '_3.png')
        if self.inputs.verbose:
            print(f'\t\t\t - Save report image 3 as {image_filename}...')
        sf3.savefig(image_filename, dpi=150)
        plt.close(sf3.fig)

        # Define a method to load the temporary report images
        def read_image(filename):
            """Read the PNG image with matplotlib.

            Parameters
            ----------
            filename : string
                Image filename without the absolute path

            """
            return matplotlib.image.imread(os.path.abspath(filename))

        # Create the final report image that combines the
        # four temporary report images

        fig = plt.figure(constrained_layout=True, figsize=(20, 10))

        subfigs = fig.subfigures(1, 2)

        axs = subfigs.flat[0].subplots(1, 1)
        axs.imshow(read_image(image_basename + '_0.png'))
        axs.set_axis_off()

        axs = subfigs.flat[1].subplots(3, 1)
        for i, ax in enumerate(axs):
            ax.imshow(read_image(image_basename + f'_{i+1}.png'))
            ax.set_axis_off()

        # Save the final report image
        image_filename = os.path.abspath('motion_index_QC.png')
        if self.inputs.verbose:
            print(f'\t\t\t - Save final report image as {image_filename}...')
        plt.savefig(image_filename, dpi=150)

    def _compute_stack_order(self):
        """Function to compute the stacks order.

        The motion index is computed for each mask.
        Stacks are ordered according to their motion index.
        When the view plane is specified in the filenames (tag `vp`),
        stacks are ordered such that the 3 first ones are
        orthogonal / in three different orientations.
        """
        motion_ind = []

        score = {}
        prop_of_nans = {}
        centroid_coordx = {}
        centroid_coordy = {}

        for f in self.inputs.input_masks:
            score[f], prop_of_nans[f], centroid_coordx[f], \
                centroid_coordy[f] = self._compute_motion_index(f)
            motion_ind.append(score[f])

        self._create_report_image(score, prop_of_nans,
                                  centroid_coordx, centroid_coordy
                                  )

        vp_defined = -1 not in [f.find('vp') for f in self.inputs.input_masks]
        if vp_defined:
            orientations_ = []
            for f in self.inputs.input_masks:
                orientations_.append((f.split('_vp-')[1]).split('_')[0])
            _, images_ordered, orientations_ordered = (
                list(t) for t in zip(*sorted(zip(motion_ind, self.inputs.input_masks, orientations_)))
            )
        else:
            _, images_ordered = (list(t) for t in zip(*sorted(zip(motion_ind, self.inputs.input_masks))))

        run_order = [int(f.split('run-')[1].split('_')[0]) for f in images_ordered]

        if vp_defined:
            first_ax = orientations_ordered.index('ax')
            first_sag = orientations_ordered.index('sag')
            first_cor = orientations_ordered.index('cor')
            firsts = [first_ax, first_cor, first_sag]

            run_tmp = run_order
            run_order = []
            ind_ = firsts.index(min(firsts))
            run_order.append(int(images_ordered[firsts[ind_]].split('run-')[1].split('_')[0]))

            firsts.pop(ind_)
            ind_ = firsts.index(min(firsts))
            run_order.append(int(images_ordered[firsts[ind_]].split('run-')[1].split('_')[0]))

            firsts.pop(ind_)
            ind_ = firsts.index(min(firsts))
            run_order.append(int(images_ordered[firsts[ind_]].split('run-')[1].split('_')[0]))

            others = [e for e in run_tmp if e not in run_order]
            run_order += others

        return run_order

####################
# Brain Extraction
####################

class BrainExtractionInputSpec(BaseInterfaceInputSpec):
    """Class used to represent outputs of the BrainExtraction interface."""

    in_file = File(desc='Input image', mandatory=True)
    in_ckpt_loc = File(desc='Network_checkpoint for localization', mandatory=True)
    threshold_loc = traits.Float(0.49, desc='Threshold determining cutoff probability (0.49 by default)')
    in_ckpt_seg = File(desc='Network_checkpoint for segmentation', mandatory=True)
    threshold_seg = traits.Float(0.5, desc='Threshold for cutoff probability (0.5 by default)')
    out_postfix = traits.Str("_brainMask", desc='Suffix of the automatically generated mask', usedefault=True)
    
class BrainExtractionOutputSpec(TraitedSpec):
    """Class used to represent outputs of the BrainExtraction interface."""

    out_file = File(desc='Output brain mask image')


class BrainExtraction(BaseInterface):
    """Runs the automatic brain extraction module.

    This module is based on a 2D U-Net (Ronneberger et al. [1]_) using the pre-trained weights from Salehi et al. [2]_.

    References
    ------------
    .. [1] Ronneberger et al.; Medical Image Computing and Computer Assisted Interventions, 2015. `(link to paper) <https://arxiv.org/abs/1505.04597>`_
    .. [2] Salehi et al.; arXiv, 2017. `(link to paper) <https://arxiv.org/abs/1710.09338>`_

    Examples
    --------
    >>> from pymialsrtk.interfaces.preprocess import BrainExtraction
    >>> brainMask = BrainExtraction()
    >>> brainmask.inputs.base_dir = '/my_directory'
    >>> brainmask.inputs.in_file = 'sub-01_acq-haste_run-1_2w.nii.gz'
    >>> brainmask.inputs.in_ckpt_loc = 'my_loc_checkpoint'
    >>> brainmask.inputs.threshold_loc = 0.49
    >>> brainmask.inputs.in_ckpt_seg = 'my_seg_checkpoint'
    >>> brainmask.inputs.threshold_seg = 0.5
    >>> brainmask.inputs.out_postfix = '_brainMask.nii.gz'
    >>> brainmask.run() # doctest: +SKIP

    """

    input_spec = BrainExtractionInputSpec
    output_spec = BrainExtractionOutputSpec

    def _gen_filename(self, name):
        if name == 'out_file':
            _, name, ext = split_filename(self.inputs.in_file)
            output = name + self.inputs.out_postfix + ext
            return os.path.abspath(output)
        return None

    def _run_interface(self, runtime):

        self._extractBrain(self.inputs.in_file,
                            self.inputs.in_ckpt_loc,
                            self.inputs.threshold_loc,
                            self.inputs.in_ckpt_seg,
                            self.inputs.threshold_seg)

        return runtime

    def _extractBrain(self, dataPath, modelCkptLoc, thresholdLoc, modelCkptSeg, thresholdSeg): #, bidsDir, out_postfix):
        """Generate a brain mask by passing the input image(s) through two networks.

        The first network localizes the brain by a coarse-grained segmentation while the
        second one segments it more precisely. The function saves the output mask in the
        specific module folder created in bidsDir

        Parameters
        ----------
        dataPath <string>
            Input image file (required)

        modelCkptLoc <string>
            Network_checkpoint for localization (required)

        thresholdLoc <Float>
             Threshold determining cutoff probability (default is 0.49)

        modelCkptSeg <string>
            Network_checkpoint for segmentation

        thresholdSeg <Float>
             Threshold determining cutoff probability (default is 0.5)

        bidsDir <string>
            BIDS root directory (required)

        out_postfix <string>
            Suffix of the automatically generated mask (default is '_brainMask.nii.gz')

        """
        try:
            import tflearn  # noqa: E402
            from tflearn.layers.conv import conv_2d, max_pool_2d, upsample_2d  # noqa: E402
        except ImportError:
            print("tflearn not available. Can not run brain extraction")
            raise ImportError

        try:
            import tensorflow.compat.v1 as tf  # noqa: E402
        except ImportError:
            print("Tensorflow not available. Can not run brain extraction")
            raise ImportError

        # Step 1: Brain localization
        normalize = "local_max"
        width = 128
        height = 128
        border_x = 15
        border_y = 15
        n_channels = 1

        img_nib = nib.load(os.path.join(dataPath))
        image_data = img_nib.get_data()
        max_val = np.max(image_data)
        images = np.zeros((image_data.shape[2], width, height, n_channels))
        pred3dFinal = np.zeros((image_data.shape[2], image_data.shape[0], image_data.shape[1], n_channels))

        slice_counter = 0
        for ii in range(image_data.shape[2]):
            img_patch = cv2.resize(image_data[:, :, ii],
                                  dsize=(width, height),
                                  fx=width, fy=height)
            if normalize:
                if normalize == "local_max":
                    images[slice_counter, :, :, 0] = img_patch / np.max(img_patch)
                elif normalize == "global_max":
                    images[slice_counter, :, :, 0] = img_patch / max_val
                elif normalize == "mean_std":
                    images[slice_counter, :, :, 0] = (img_patch - np.mean(img_patch)) / np.std(img_patch)
                else:
                    raise ValueError('Please select a valid normalization')
            else:
                images[slice_counter, :, :, 0] = img_patch

            slice_counter += 1

        g = tf.Graph()
        with g.as_default():

            with tf.name_scope('inputs'):
                x = tf.placeholder(tf.float32, [None, width, height, n_channels], name='image')

            conv1 = conv_2d(x, 32, 3, activation='relu', padding='same', regularizer="L2")
            conv1 = conv_2d(conv1, 32, 3, activation='relu', padding='same', regularizer="L2")
            pool1 = max_pool_2d(conv1, 2)

            conv2 = conv_2d(pool1, 64, 3, activation='relu', padding='same', regularizer="L2")
            conv2 = conv_2d(conv2, 64, 3, activation='relu', padding='same', regularizer="L2")
            pool2 = max_pool_2d(conv2, 2)

            conv3 = conv_2d(pool2, 128, 3, activation='relu', padding='same', regularizer="L2")
            conv3 = conv_2d(conv3, 128, 3, activation='relu', padding='same', regularizer="L2")
            pool3 = max_pool_2d(conv3, 2)

            conv4 = conv_2d(pool3, 256, 3, activation='relu', padding='same', regularizer="L2")
            conv4 = conv_2d(conv4, 256, 3, activation='relu', padding='same', regularizer="L2")
            pool4 = max_pool_2d(conv4, 2)

            conv5 = conv_2d(pool4, 512, 3, activation='relu', padding='same', regularizer="L2")
            conv5 = conv_2d(conv5, 512, 3, activation='relu', padding='same', regularizer="L2")

            up6 = upsample_2d(conv5, 2)
            up6 = tflearn.layers.merge_ops.merge([up6, conv4], 'concat', axis=3)
            conv6 = conv_2d(up6, 256, 3, activation='relu', padding='same', regularizer="L2")
            conv6 = conv_2d(conv6, 256, 3, activation='relu', padding='same', regularizer="L2")

            up7 = upsample_2d(conv6, 2)
            up7 = tflearn.layers.merge_ops.merge([up7, conv3], 'concat', axis=3)
            conv7 = conv_2d(up7, 128, 3, activation='relu', padding='same', regularizer="L2")
            conv7 = conv_2d(conv7, 128, 3, activation='relu', padding='same', regularizer="L2")

            up8 = upsample_2d(conv7, 2)
            up8 = tflearn.layers.merge_ops.merge([up8, conv2], 'concat', axis=3)
            conv8 = conv_2d(up8, 64, 3, activation='relu', padding='same', regularizer="L2")
            conv8 = conv_2d(conv8, 64, 3, activation='relu', padding='same', regularizer="L2")

            up9 = upsample_2d(conv8, 2)
            up9 = tflearn.layers.merge_ops.merge([up9, conv1], 'concat', axis=3)
            conv9 = conv_2d(up9, 32, 3, activation='relu', padding='same', regularizer="L2")
            conv9 = conv_2d(conv9, 32, 3, activation='relu', padding='same', regularizer="L2")

            pred = conv_2d(conv9, 2, 1,  activation='linear', padding='valid')

        # Thresholding parameter to binarize predictions
        percentileLoc = thresholdLoc*100

        pred3d = []
        with tf.Session(graph=g) as sess_test_loc:
            # Restore the model
            tf_saver = tf.train.Saver()
            tf_saver.restore(sess_test_loc, modelCkptLoc)

            for idx in range(images.shape[0]):

                im = np.reshape(images[idx, :, :, :], [1, width, height, n_channels])

                feed_dict = {x: im}
                pred_ = sess_test_loc.run(pred, feed_dict=feed_dict)

                theta = np.percentile(pred_, percentileLoc)
                pred_bin = np.where(pred_ > theta, 1, 0)
                pred3d.append(pred_bin[0, :, :, 0].astype('float64'))

            pred3d = np.asarray(pred3d)
            heights = []
            widths = []
            coms_x = []
            coms_y = []

            # Apply PPP
            ppp = True
            if ppp:
                pred3d = self._post_processing(pred3d)

            pred3d = [cv2.resize(elem,dsize=(image_data.shape[1], image_data.shape[0]), interpolation=cv2.INTER_NEAREST) for elem in pred3d]
            pred3d = np.asarray(pred3d)
            for i in range(np.asarray(pred3d).shape[0]):
                if np.sum(pred3d[i, :, :]) != 0:
                    pred3d[i, :, :] = self._extractLargestCC(pred3d[i, :, :].astype('uint8'))
                    contours, _ = cv2.findContours(pred3d[i, :, :].astype('uint8'), cv2.RETR_EXTERNAL, cv2.CHAIN_APPROX_SIMPLE)
                    area = cv2.minAreaRect(np.squeeze(contours))
                    heights.append(area[1][0])
                    widths.append(area[1][1])
                    bbox = cv2.boxPoints(area).astype('int')
                    coms_x.append(int((np.max(bbox[:, 1])+np.min(bbox[:, 1]))/2))
                    coms_y.append(int((np.max(bbox[:, 0])+np.min(bbox[:, 0]))/2))
            # Saving localization points
            med_x = int(np.median(coms_x))
            med_y = int(np.median(coms_y))
            half_max_x = int(np.max(heights)/2)
            half_max_y = int(np.max(widths)/2)
            x_beg = med_x-half_max_x-border_x
            x_end = med_x+half_max_x+border_x
            y_beg = med_y-half_max_y-border_y
            y_end = med_y+half_max_y+border_y

        # Step 2: Brain segmentation
        width = 96
        height = 96

        images = np.zeros((image_data.shape[2], width, height, n_channels))

        slice_counter = 0
        for ii in range(image_data.shape[2]):
            img_patch = cv2.resize(image_data[x_beg:x_end, y_beg:y_end, ii], dsize=(width, height))

            if normalize:
                if normalize == "local_max":
                    images[slice_counter, :, :, 0] = img_patch / np.max(img_patch)
                elif normalize == "mean_std":
                    images[slice_counter, :, :, 0] = (img_patch-np.mean(img_patch))/np.std(img_patch)
                else:
                    raise ValueError('Please select a valid normalization')
            else:
                images[slice_counter, :, :, 0] = img_patch

            slice_counter += 1

        g = tf.Graph()
        with g.as_default():

            with tf.name_scope('inputs'):
                x = tf.placeholder(tf.float32, [None, width, height, n_channels])

            conv1 = conv_2d(x, 32, 3, activation='relu', padding='same', regularizer="L2")
            conv1 = conv_2d(conv1, 32, 3, activation='relu', padding='same', regularizer="L2")
            pool1 = max_pool_2d(conv1, 2)

            conv2 = conv_2d(pool1, 64, 3, activation='relu', padding='same', regularizer="L2")
            conv2 = conv_2d(conv2, 64, 3, activation='relu', padding='same', regularizer="L2")
            pool2 = max_pool_2d(conv2, 2)

            conv3 = conv_2d(pool2, 128, 3, activation='relu', padding='same', regularizer="L2")
            conv3 = conv_2d(conv3, 128, 3, activation='relu', padding='same', regularizer="L2")
            pool3 = max_pool_2d(conv3, 2)

            conv4 = conv_2d(pool3, 256, 3, activation='relu', padding='same', regularizer="L2")
            conv4 = conv_2d(conv4, 256, 3, activation='relu', padding='same', regularizer="L2")
            pool4 = max_pool_2d(conv4, 2)

            conv5 = conv_2d(pool4, 512, 3, activation='relu', padding='same', regularizer="L2")
            conv5 = conv_2d(conv5, 512, 3, activation='relu', padding='same', regularizer="L2")

            up6 = upsample_2d(conv5, 2)
            up6 = tflearn.layers.merge_ops.merge([up6, conv4], 'concat',axis=3)
            conv6 = conv_2d(up6, 256, 3, activation='relu', padding='same', regularizer="L2")
            conv6 = conv_2d(conv6, 256, 3, activation='relu', padding='same', regularizer="L2")

            up7 = upsample_2d(conv6, 2)
            up7 = tflearn.layers.merge_ops.merge([up7, conv3],'concat', axis=3)
            conv7 = conv_2d(up7, 128, 3, activation='relu', padding='same', regularizer="L2")
            conv7 = conv_2d(conv7, 128, 3, activation='relu', padding='same', regularizer="L2")

            up8 = upsample_2d(conv7, 2)
            up8 = tflearn.layers.merge_ops.merge([up8, conv2],'concat', axis=3)
            conv8 = conv_2d(up8, 64, 3, activation='relu', padding='same', regularizer="L2")
            conv8 = conv_2d(conv8, 64, 3, activation='relu', padding='same', regularizer="L2")

            up9 = upsample_2d(conv8, 2)
            up9 = tflearn.layers.merge_ops.merge([up9, conv1],'concat', axis=3)
            conv9 = conv_2d(up9, 32, 3, activation='relu', padding='same', regularizer="L2")
            conv9 = conv_2d(conv9, 32, 3, activation='relu', padding='same', regularizer="L2")

            pred = conv_2d(conv9, 2, 1,  activation='linear', padding='valid')

        with tf.Session(graph=g) as sess_test_seg:
            # Restore the model
            tf_saver = tf.train.Saver()
            tf_saver.restore(sess_test_seg, modelCkptSeg)

            for idx in range(images.shape[0]):
                im = np.reshape(images[idx, :, :], [1, width, height, n_channels])
                feed_dict = {x: im}
                pred_ = sess_test_seg.run(pred, feed_dict=feed_dict)
                percentileSeg = thresholdSeg * 100
                theta = np.percentile(pred_, percentileSeg)
                pred_bin = np.where(pred_ > theta, 1, 0)
                # Map predictions to original indices and size
                pred_bin = cv2.resize(
                    pred_bin[0, :, :, 0],
                    dsize=(y_end-y_beg, x_end-x_beg),
                    interpolation=cv2.INTER_NEAREST)
                pred3dFinal[idx, x_beg:x_end, y_beg:y_end,0] = pred_bin.astype('float64')

            pppp = True
            if pppp:
                pred3dFinal = self._post_processing(np.asarray(pred3dFinal))
            pred3d = [
                cv2.resize(
                    elem,
                    dsize=(image_data.shape[1], image_data.shape[0]),
                    interpolation=cv2.INTER_NEAREST
                ) for elem in pred3dFinal
            ]
            pred3d = np.asarray(pred3d)
            upsampled = np.swapaxes(np.swapaxes(pred3d, 1, 2), 0, 2)  # if Orient module applied, no need for this line(?)
            up_mask = nib.Nifti1Image(upsampled, img_nib.affine)

            # Save output mask
            save_file = self._gen_filename('out_file')
            nib.save(up_mask, save_file)

    def _extractLargestCC(self, image):
        """Function returning largest connected component of an object."""

        nb_components, output, stats, _ = cv2.connectedComponentsWithStats(image, connectivity=4)
        sizes = stats[:, -1]
        max_label = 1
        # in case no segmentation
        if len(sizes) < 2:
            return image
        max_size = sizes[1]
        for i in range(2, nb_components):
            if sizes[i] > max_size:
                max_label = i
                max_size = sizes[i]
        largest_cc = np.zeros(output.shape)
        largest_cc[output == max_label] = 255
        return largest_cc.astype('uint8')

    def _post_processing(self, pred_lbl, verbose=False):
        """Post-processing the binarized network output by Priscille de Dumast."""

        post_proc_cc = True
        post_proc_fill_holes = True

        post_proc_closing_minima = True
        post_proc_opening_maxima = True
        post_proc_extremity = False

        crt_stack = pred_lbl.copy()
        crt_stack_pp = crt_stack.copy()

        distrib = []
        for iSlc in range(crt_stack.shape[0]):
            distrib.append(np.sum(crt_stack[iSlc]))

        if post_proc_cc:
            crt_stack_cc = crt_stack.copy()
            labeled_array, _ = snd.measurements.label(crt_stack_cc)
            unique, counts = np.unique(labeled_array, return_counts=True)

            # Try to remove false positives seen as independent connected components #2ndBrain
            for ind, _ in enumerate(unique):
                if 5 < counts[ind] < 300:
                    wherr = np.where(labeled_array == unique[ind])
                    for ii in range(len(wherr[0])):
                        crt_stack_cc[wherr[0][ii], wherr[1][ii], wherr[2][ii]] = 0

            crt_stack_pp = crt_stack_cc.copy()

        if post_proc_fill_holes:
            crt_stack_holes = crt_stack_pp.copy()

            inv_mask = 1 - crt_stack_holes
            labeled_holes, _ = snd.measurements.label(inv_mask)
            unique, counts = np.unique(labeled_holes, return_counts=True)

            for lbl in unique[2:]:
                trou = np.where(labeled_holes == lbl)
                for ind in range(len(trou[0])):
                    inv_mask[trou[0][ind], trou[1][ind], trou[2][ind]] = 0

            crt_stack_holes = 1 - inv_mask
            crt_stack_pp = crt_stack_holes.copy()

            distrib_cc = []
            for iSlc in range(crt_stack_pp.shape[0]):
                distrib_cc.append(np.sum(crt_stack_pp[iSlc]))

        if post_proc_closing_minima or post_proc_opening_maxima:

            if post_proc_closing_minima:
                crt_stack_closed_minima = crt_stack_pp.copy()

                # for local minima
                local_minima = argrelextrema(np.asarray(distrib_cc), np.less)[0]
                local_maxima = argrelextrema(np.asarray(distrib_cc), np.greater)[0]

                for iMin, _ in enumerate(local_minima):
                    for iMax in range(len(local_maxima) - 1):
                        # find between which maxima is the minima localized
                        if local_maxima[iMax] < local_minima[iMin] < local_maxima[iMax + 1]:
                            # check if diff max-min is large enough to be considered
                            if ((distrib_cc[local_maxima[iMax]] - distrib_cc[local_minima[iMin]] > 50) and
                               (distrib_cc[local_maxima[iMax + 1]] - distrib_cc[local_minima[iMin]] > 50)):
                                sub_stack = crt_stack_closed_minima[local_maxima[iMax] - 1:local_maxima[iMax + 1] + 1, :, :]
                                sub_stack = binary_closing(sub_stack)
                                crt_stack_closed_minima[local_maxima[iMax] - 1:local_maxima[iMax + 1] + 1, :, :] = sub_stack
                crt_stack_pp = crt_stack_closed_minima.copy()

                distrib_closed = []
                for iSlc in range(crt_stack_closed_minima.shape[0]):
                    distrib_closed.append(np.sum(crt_stack_closed_minima[iSlc]))

            if post_proc_opening_maxima:
                crt_stack_opened_maxima = crt_stack_pp.copy()

                local = True
                if local:
                    local_maxima_n = argrelextrema(
                        np.asarray(distrib_closed), np.greater
                    )[0]  # default is mode='clip'. Doesn't consider extremity as being an extrema

                    for iMax, _ in enumerate(local_maxima_n):
                        # Check if this local maxima is a "peak"
                        if ((distrib[local_maxima_n[iMax]] - distrib[local_maxima_n[iMax] - 1] > 50) and
                           (distrib[local_maxima_n[iMax]] - distrib[local_maxima_n[iMax] + 1] > 50)):

                            if verbose:
                                print("Ceci est un pic de au moins 50.",
                                      distrib[local_maxima_n[iMax]],
                                      "en",
                                      local_maxima_n[iMax])
                                print("                                bordé de",
                                      distrib[local_maxima_n[iMax] - 1],
                                      "en",
                                      local_maxima_n[iMax] - 1)
                                print("                                et",
                                      distrib[local_maxima_n[iMax] + 1],
                                      "en",
                                      local_maxima_n[iMax] + 1)
                                print("")

                            sub_stack = crt_stack_opened_maxima[local_maxima_n[iMax] - 1:local_maxima_n[iMax] + 2, :, :]
                            sub_stack = binary_opening(sub_stack)
                            crt_stack_opened_maxima[local_maxima_n[iMax] - 1:local_maxima_n[iMax] + 2, :, :] = sub_stack
                else:
                    crt_stack_opened_maxima = binary_opening(crt_stack_opened_maxima)
                crt_stack_pp = crt_stack_opened_maxima.copy()

                distrib_opened = []
                for iSlc in range(crt_stack_pp.shape[0]):
                    distrib_opened.append(np.sum(crt_stack_pp[iSlc]))

            if post_proc_extremity:
                crt_stack_extremity = crt_stack_pp.copy()

                # check si y a un maxima sur une extremite
                maxima_extrema = argrelextrema(np.asarray(distrib_closed),
                                               np.greater,
                                               mode='wrap')[0]

                if distrib_opened[0] - distrib_opened[1] > 40:
                    sub_stack = crt_stack_extremity[0:2, :, :]
                    sub_stack = binary_opening(sub_stack)
                    crt_stack_extremity[0:2, :, :] = sub_stack

                if pred_lbl.shape[0] - 1 in maxima_extrema:
                    sub_stack = crt_stack_opened_maxima[-2:, :, :]
                    sub_stack = binary_opening(sub_stack)
                    crt_stack_opened_maxima[-2:, :, :] = sub_stack

                crt_stack_pp = crt_stack_extremity.copy()

                distrib_opened_border = []
                for iSlc in range(crt_stack_pp.shape[0]):
                    distrib_opened_border.append(np.sum(crt_stack_pp[iSlc]))
        return crt_stack_pp

    def _list_outputs(self):
        outputs = self._outputs().get()
        outputs['out_file'] = self._gen_filename('out_file')
        return outputs


class ReduceFieldOfViewInputSpec(BaseInterfaceInputSpec):
    """Class."""

    input_image = File(mandatory=True, desc='Input image filename')
    input_mask = File(mandatory=True, desc='Input mask filename')
    input_label = File(mandatory=False, desc='Input label filename')


class ReduceFieldOfViewOutputSpec(TraitedSpec):
    """Class"""

    output_image = File(desc='Cropped image')
    output_mask = File(desc='Cropped mask')
    output_label = File(desc='Cropped labels')


class ReduceFieldOfView(BaseInterface):
    """Runs the

    """
    input_spec = ReduceFieldOfViewInputSpec
    output_spec = ReduceFieldOfViewOutputSpec

    def _gen_filename(self, name):
        if name == 'output_image':
            return os.path.abspath(os.path.basename(self.inputs.input_image))
        elif name == 'output_mask':
            return os.path.abspath(os.path.basename(self.inputs.input_mask))
        elif name == 'output_label':
            return os.path.abspath(os.path.basename(self.inputs.input_label))
        return None

    def _crop_image_and_mask(self,
                             in_image,
                             in_mask,
                             in_label,
                             paddings_mm=[15, 15, 15]
                             ):
        import SimpleITK as sitk
        reader = sitk.ImageFileReader()

        reader.SetFileName(in_mask)
        mask = reader.Execute()
        mask_np = sitk.GetArrayFromImage(mask)

        reader.SetFileName(in_image)
        image = reader.Execute()
        image_np = sitk.GetArrayFromImage(image)

        im_shape = list(image_np.shape)

        # Compute ROI bounding box
        minimums = [0, 0, 0]
        maximums = list(mask_np.shape)
        ri = skimage.measure.regionprops(
            (mask_np > 0).astype(np.uint8),
            image_np
            )
        (minimums[0], minimums[1], minimums[2],
         maximums[0], maximums[1], maximums[2]) = ri[0].bbox

        # Convert padding from mm to voxels
        paddings = [0, 0, 0]
        resolutions = list(image.GetSpacing())
        resolutions.reverse()
        for i in range(3):
            paddings[i] = int(np.round(paddings_mm[i] / resolutions[i]))

        # Update ROI bounding box with padding
        for i in range(3):
            minimums[i] = int(max(0, minimums[i] - paddings[i]))
            maximums[i] = int(min(im_shape[i], maximums[i] + paddings[i]))

        # Crop ROI FOV
        image_np = image_np[minimums[0]:maximums[0],
                            minimums[1]:maximums[1],
                            minimums[2]:maximums[2]
                            ]
        mask_np = mask_np[minimums[0]:maximums[0],
                          minimums[1]:maximums[1],
                          minimums[2]:maximums[2]
                          ]

        minimums_copy = minimums.copy()
        minimums_copy.reverse()

        new_origin = list(
            image.TransformContinuousIndexToPhysicalPoint(minimums_copy)
            )

        new_direction = list(image.GetDirection())
        new_spacing = list(image.GetSpacing())

        image_cropped = sitk.GetImageFromArray(image_np)
        image_cropped.SetOrigin(new_origin)
        image_cropped.SetDirection(new_direction)
        image_cropped.SetSpacing(new_spacing)

        writer = sitk.ImageFileWriter()
        writer.SetFileName(self._gen_filename('output_image'))
        writer.Execute(image_cropped)

        mask_cropped = sitk.GetImageFromArray(mask_np)
        mask_cropped.SetOrigin(new_origin)
        mask_cropped.SetDirection(new_direction)
        mask_cropped.SetSpacing(new_spacing)

        writer = sitk.ImageFileWriter()
        writer.SetFileName(self._gen_filename('output_mask'))
        writer.Execute(mask_cropped)

        if in_label:
            reader.SetFileName(in_label)
            label = reader.Execute()
            label_np = sitk.GetArrayFromImage(label)

            label_np = label_np[
                       minimums[0]:maximums[0],
                       minimums[1]:maximums[1],
                       minimums[2]:maximums[2]
                       ]

            label_cropped = sitk.GetImageFromArray(label_np)
            label_cropped.SetOrigin(new_origin)
            label_cropped.SetDirection(new_direction)
            label_cropped.SetSpacing(new_spacing)

            writer = sitk.ImageFileWriter()
            writer.SetFileName(self._gen_filename('output_label'))
            writer.Execute(label_cropped)

    def _run_interface(self, runtime):

<<<<<<< HEAD
        self._crop_image_and_mask(self.inputs.input_image,
                                    self.inputs.input_mask
                                    )
=======
        try:
            self._crop_image_and_mask(
                self.inputs.input_image,
                self.inputs.input_mask,
                self.inputs.input_label
            )
        except Exception as e:
            print('Failed')
            print(e)
>>>>>>> f7b407ea
        return runtime

    def _list_outputs(self):
        outputs = self._outputs().get()
        outputs['output_image'] = self._gen_filename('output_image')
        outputs['output_mask'] = self._gen_filename('output_mask')
        if self.inputs.input_label:
            outputs['output_label'] = self._gen_filename('output_label')
        return outputs


class SplitLabelMapsInputSpec(BaseInterfaceInputSpec):
    """Class used to represent inputs of the SplitLabelMaps interface."""

    in_labelmap = File(desc='Input label map', mandatory=True)
    all_labels = traits.List([], mandatory=False)


class SplitLabelMapsOutputSpec(TraitedSpec):
    """Class used to represent outputs of the SplitLabelMaps interface."""

    out_labelmaps = OutputMultiPath(File(), desc='Output masks')
    out_labels = traits.List(
        desc='List of labels ids that were extracted'
    )


class SplitLabelMaps(BaseInterface):
    """Split a multi-label labelmap
    into one label map per label.
    """

    input_spec = SplitLabelMapsInputSpec
    output_spec = SplitLabelMapsOutputSpec

    _labels = None

    def _gen_filename(self, name, i):
        if name == 'out_label':
            _, name, ext = split_filename(self.inputs.in_labelmap)
            if 'labels' in name:
                output = name.replace('labels', 'label-'+str(i)) + ext
            return os.path.abspath(output)
        return None

    def _extractlabelimage(self, in_labelmap):
        reader = sitk.ImageFileReader()
        writer = sitk.ImageFileWriter()

        reader.SetFileName(in_labelmap)
        labels = reader.Execute()

        binarizer = sitk.BinaryThresholdImageFilter()

        if not len(self.inputs.all_labels):
            self._labels = list(
                np.unique(sitk.GetArrayFromImage(labels)
                          ).astype(int))
        else:
            self._labels = self.inputs.all_labels

        for label_id in self._labels:
            binarizer.SetLowerThreshold(int(label_id))
            binarizer.SetUpperThreshold(int(label_id))

            label = binarizer.Execute(labels)

            writer.SetFileName(self._gen_filename('out_label', label_id))
            writer.Execute(label)

    def _run_interface(self, runtime):

        try:
            self._extractlabelimage(self.inputs.in_labelmap)
        except Exception as e:
            print('Failed splitting labelmaps')
            print(e)
            raise
        return runtime

    def _list_outputs(self):
        outputs = self._outputs().get()
        outputs['out_labelmaps'] = \
            [self._gen_filename('out_label', i)
             for i in self._labels]
        outputs['out_labels'] = self._labels
        return outputs


class ListsMergerInputSpec(BaseInterfaceInputSpec):
    """Class used to represent inputs of the PathListsMerger interface."""
    inputs = traits.List()


class ListsMergerOutputSpec(TraitedSpec):
    """Class used to represent outputs of the PathListsMerger interface."""
    outputs = traits.List()


class ListsMerger(BaseInterface):
    """Interface to merge list of paths or list of list of path
    """

    input_spec = ListsMergerInputSpec
    output_spec = ListsMergerOutputSpec

    m_list_of_files = None

    def _gen_filename(self, name):
        if name == 'outputs':
            return self.m_list_of_files
        return None

    def _run_interface(self, runtime):
        try:
            self.m_list_of_files = []
            for list_of_one_stack in self.inputs.inputs:
                if isinstance(list_of_one_stack, list) or \
                        isinstance(list_of_one_stack, InputMultiPath):
                    for file in list_of_one_stack:
                        self.m_list_of_files.append(file)
                else:
                    self.m_list_of_files.append(list_of_one_stack)

            self.m_list_of_files = list(set(self.m_list_of_files))

        except Exception as e:
            print('Failed')
            print(e)
            raise
        return runtime

    def _list_outputs(self):
        outputs = self._outputs().get()
        outputs['outputs'] = self._gen_filename('outputs')
        return outputs


class ResampleImageInputSpec(BaseInterfaceInputSpec):
    """Class used to represent inputs of the ResampleImage interface."""
    input_image = File(mandatory=True, desc='Input image to resample')
    input_reference = File(
        mandatory=True,
        desc='Input image with reference resolution'
    )


class ResampleImageOutputSpec(TraitedSpec):
    """Class used to represent outputs of the ResampleImage interface."""

    output_image = File(desc='Masked image')


class ResampleImage(BaseInterface):
    """Retrieve atlas of the same age and
    resample it to subject's in-plane resolution
    """

    input_spec = ResampleImageInputSpec
    output_spec = ResampleImageOutputSpec

    def _gen_filename(self, name):
        if name == 'output_image':
            return os.path.abspath(os.path.basename(self.inputs.input_image))
        return None

    def _run_interface(self, runtime):

        target_resolution = self._get_target_resolution(
            reference_image=self.inputs.input_reference
        )
        self._resample_image(p_image_path=self.inputs.input_image,
                             p_resolution=target_resolution)

        return runtime

    def _get_target_resolution(self, reference_image):
        reader = sitk.ImageFileReader()
        reader.SetFileName(reference_image)
        sub_image = reader.Execute()

        spacings = list(sub_image.GetSpacing())
        spacings.sort()
        print('Target isotropic spacing:', spacings[0])
        return spacings[0]

    def _resample_image(self, p_image_path, p_resolution):

        ants_path = '/opt/conda/bin'

        image_resampled_path = self._gen_filename('output_image')

        cmd = []
        cmd.append('ResampleImageBySpacing')
        cmd.append('3')
        cmd.append(p_image_path)
        cmd.append(image_resampled_path)
        cmd.append(str(p_resolution))
        cmd.append(str(p_resolution))
        cmd.append(str(p_resolution))

        print()
        print()
        print(cmd)
        print()
        print()
        cmd = ' '.join(cmd)
        run(cmd, env={'PATH': ants_path})

        cmd = []
        cmd.append('antsApplyTransforms')
        cmd.append('-d 3')
        cmd.append('-i')
        cmd.append(p_image_path)
        cmd.append('-r')
        cmd.append(image_resampled_path)
        cmd.append('-o')
        cmd.append(image_resampled_path)
        cmd.append('-t [identity]')

        cmd = ' '.join(cmd)
        run(cmd, env={'PATH': ants_path})

        print('Reference STA was resampled.')

        return image_resampled_path

    def _list_outputs(self):
        outputs = self._outputs().get()
        outputs['output_image'] = self._gen_filename('output_image')
        return outputs


class ComputeAlignmentToReferenceInputSpec(BaseInterfaceInputSpec):
    """Class used to represent inputs of the
    ComputeAlignmentToReference interface."""

    input_image = File(mandatory=True, desc='Input image to realign')
    input_template = File(mandatory=True, desc='Input reference image')


class ComputeAlignmentToReferenceOutputSpec(TraitedSpec):
    """Class used to represent outputs of the
    ComputeAlignmentToReference interface."""

    output_transform = File(
        mandatory=True,
        desc='Output 3D rigid tranformation file'
    )


class ComputeAlignmentToReference(BaseInterface):
    """Reorient image along reference, based on principal brain axis.

    This module relies on the implementation [1]_ from EbnerWang2020 [2]_.

    References
    ------------
    .. [1] `(link to github) <https://github.com/gift-surg/NiftyMIC>`_
    .. [2] Ebner et al. (2020). An automated framework for localization,
    segmentation and super-resolution reconstruction of fetal brain MRI.
     NeuroImage, 206, 116324. `(link to paper)
     <https://www.sciencedirect.com/science/article/pii/S1053811919309152>`_

    Examples
    --------
    >>>

    """

    input_spec = ComputeAlignmentToReferenceInputSpec
    output_spec = ComputeAlignmentToReferenceOutputSpec

    m_best_transform = None

    def _gen_filename(self, name, i_o=-1):
        _, basename, _ = split_filename(self.inputs.input_image)
        if name == 'output_transform':
            output = basename + '_rigid' + '.tfm'
            return os.path.abspath(output)
        elif name == 'output_image':
            output = basename + '_reoriented' + '_' + str(i_o) + '.nii.gz'
            return os.path.abspath(output)
        return None

    def _run_interface(self, runtime):

        self.m_best_transform = self._reorient_image()

        return runtime

    def _list_outputs(self):
        outputs = self._outputs().get()
        outputs['output_transform'] = self._gen_filename('output_transform')
        return outputs

    def _compute_pca(self, mask):

        def get_largest_connected_region_mask(mask_nda):
            """ This function is from:
            https://github.com/gift-surg/NiftyMIC/blob/e62c5389dfa2bb367fb217b7060472978d3e7654/niftymic/utilities/template_stack_estimator.py#L123
            """
            # get label for each connected component
            labels_nda = skimage.measure.label(mask_nda)

            # only pick largest connected region
            if labels_nda.max() > 1:
                volumes = [
                    labels_nda[np.where(labels_nda == i)].sum()
                    for i in range(1, labels_nda.max() + 1)
                ]
                label_max = np.argmax(np.array(volumes)) + 1
                mask_nda = np.zeros_like(mask_nda)
                mask_nda[np.where(labels_nda == label_max)] = 1

            return mask_nda

        mask_nda = sitk.GetArrayFromImage(mask)
        mask_nda = mask_nda > 0

        # # We do a closing (dilation+erosion),
        # in case slices are discarded from stacks
        # closing = sitk.BinaryMorphologicalClosingImageFilter()
        # mask_nda = closing.Execute(mask_nda)

        # # get largest connected region (if more than one connected region)
        mask_nda = get_largest_connected_region_mask(mask_nda)

        # [z, y, x] x n_points to [x, y, z] x n_points
        points = np.array(np.where(mask_nda > 0))[::-1, :]
        n_points = len(points[0])
        for i in range(n_points):
            points[:, i] = mask.TransformIndexToPhysicalPoint(
                [int(j) for j in points[:, i]])

        pca_fixed = pca.PrincipalComponentAnalysis(points.transpose())

        pca_fixed.run()
        return pca_fixed

    def _reorient_image(self):
        reader = sitk.ImageFileReader()
        writer = sitk.ImageFileWriter()

        reader.SetFileName(self.inputs.input_image)
        sub = reader.Execute()

        reader.SetFileName(self.inputs.input_template)
        template = reader.Execute()

        # - PBA computation
        pca_fixed = self._compute_pca(template)
        pca_moving = self._compute_pca(sub)

        # perform PCAs for fixed and moving images
        eigvec_moving = pca_moving.get_eigvec()
        mean_moving = pca_moving.get_mean()

        eigvec_fixed = pca_fixed.get_eigvec()
        mean_fixed = pca_fixed.get_mean()

        # test different initializations based on eigenvector orientations
        orientations = [
            [1, 1],
            [1, -1],
            [-1, 1],
            [-1, -1],
        ]

        transformations = []
        similarities_abs = []

        for i_o, orientation in enumerate(orientations):
            eigvec_moving_o = np.array(eigvec_moving)
            eigvec_moving_o[:, 0] *= orientation[0]
            eigvec_moving_o[:, 1] *= orientation[1]

            # get right-handed coordinate system
            cross = np.cross(eigvec_moving_o[:, 0], eigvec_moving_o[:, 1])
            eigvec_moving_o[:, 2] = cross

            # transformation to align fixed with moving eigenbasis
            R = eigvec_moving_o.dot(eigvec_fixed.transpose())
            t = mean_moving - R.dot(mean_fixed)

            # build rigid transformation as sitk object
            rigid_transform_sitk = sitk.VersorRigid3DTransform()
            rigid_transform_sitk.SetMatrix(R.flatten())
            rigid_transform_sitk.SetTranslation(t)
            transformations.append(rigid_transform_sitk)

            warped_moving_sitk_sta = sitk.Resample(
                sub,
                template,  # Reference
                rigid_transform_sitk,
                sitk.sitkLinear)

            im_tfm = self._gen_filename('output_image', i_o)
            writer.SetFileName(im_tfm)
            writer.Execute(warped_moving_sitk_sta)

            similarity = Similarity()
            similarity.inputs.volume1 = self.inputs.input_template
            similarity.inputs.volume2 = im_tfm
            similarity.inputs.metric = 'mi'

            mi = similarity.run()
            similarities_abs.append(abs(float(mi.outputs.similarity[0])))

        i_best_transform = similarities_abs.index(max(similarities_abs))
        best_transform = transformations[i_best_transform]

        sitk.WriteTransform(
            best_transform.GetInverse(),
            self._gen_filename('output_transform')
        )

        return i_best_transform


class ApplyAlignmentTransformInputSpec(BaseInterfaceInputSpec):
    """Class used to represent inputs of the
    ApplyAlignmentTransform interface."""

    input_image = File(mandatory=True, desc='Input image to realign')
    input_template = File(mandatory=True, desc='Input reference image')

    input_mask = File(mandatory=False, desc='Input mask to realign')

    input_transform = File(
        mandatory=True,
        desc='Input alignment transform to apply'
    )


class ApplyAlignmentTransformOutputSpec(TraitedSpec):
    """Class used to represent outputs of the
    ApplyAlignmentTransform interface."""

    output_image = File(
        mandatory=True,
        desc='Output reoriented image'
    )
    output_mask = File(
        mandatory=False,
        desc='Output reoriented mask'
    )


class ApplyAlignmentTransform(BaseInterface):
    """Apply a rigid 3D transform.

    Examples
    --------
    >>>

    """
    input_spec = ApplyAlignmentTransformInputSpec
    output_spec = ApplyAlignmentTransformOutputSpec

    def _gen_filename(self, name):
        if name == 'output_image':
            output = os.path.basename(self.inputs.input_image)
            return os.path.abspath(output)
        elif name == 'output_mask':
            output = os.path.basename(self.inputs.input_mask)
            return os.path.abspath(output)
        return None

    def _run_interface(self, runtime):
        self._reorient_image()
        return runtime

    def _list_outputs(self):
        outputs = self._outputs().get()
        outputs['output_image'] = self._gen_filename('output_image')
        outputs['output_mask'] = self._gen_filename('output_mask')
        return outputs

    def _reorient_image(self):
        reader = sitk.ImageFileReader()
        writer = sitk.ImageFileWriter()

        reader.SetFileName(self.inputs.input_image)
        sub = reader.Execute()

        if self.inputs.input_mask:
            reader.SetFileName(self.inputs.input_mask)
            mask = reader.Execute()

        reader.SetFileName(self.inputs.input_template)
        template = reader.Execute()

        # build rigid transformation as sitk VersorRigid3DTransform object
        transform = sitk.ReadTransform(self.inputs.input_transform)
        transform_params = transform.GetParameters()

        rigid_transform_sitk = sitk.VersorRigid3DTransform()
        rigid_transform_sitk.SetParameters(transform_params)
        rigid_transform_sitk = rigid_transform_sitk.GetInverse()

        warped_moving_sitk_sta = sitk.Resample(
            sub,
            template,  # Reference
            rigid_transform_sitk,
            sitk.sitkLinear)

        im_tfm = self._gen_filename('output_image')
        writer.SetFileName(im_tfm)
        writer.Execute(warped_moving_sitk_sta)

        if self.inputs.input_mask:
            warped_moving_sitk_mask = sitk.Resample(
                mask,
                template,  # Reference
                rigid_transform_sitk,
                sitk.sitkNearestNeighbor)

            mask_tfm = self._gen_filename('output_mask')
            writer.SetFileName(mask_tfm)
            writer.Execute(warped_moving_sitk_mask)

        return<|MERGE_RESOLUTION|>--- conflicted
+++ resolved
@@ -1598,22 +1598,12 @@
 
     def _run_interface(self, runtime):
 
-<<<<<<< HEAD
-        self._crop_image_and_mask(self.inputs.input_image,
-                                    self.inputs.input_mask
-                                    )
-=======
-        try:
-            self._crop_image_and_mask(
-                self.inputs.input_image,
-                self.inputs.input_mask,
-                self.inputs.input_label
+
+        self._crop_image_and_mask(
+            self.inputs.input_image,
+            self.inputs.input_mask,
+            self.inputs.input_label
             )
-        except Exception as e:
-            print('Failed')
-            print(e)
->>>>>>> f7b407ea
-        return runtime
 
     def _list_outputs(self):
         outputs = self._outputs().get()
