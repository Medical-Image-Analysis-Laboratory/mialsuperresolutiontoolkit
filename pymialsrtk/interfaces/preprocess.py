--- conflicted
+++ resolved
@@ -140,7 +140,6 @@
 
 class MultipleBtkNLMDenoising(BaseInterface):
     """
-<<<<<<< HEAD
     Apply the non-local mean (NLM) denoising module on multiple inputs.
     NLM denoising implementation by Rousseau et al. [1]_ of the method proposed by Coupé et al. [2]_.
 
@@ -182,23 +181,8 @@
     See Also
     --------
     pymialsrtk.interfaces.preprocess.BtkNLMDenoising
-
-    """
-
-=======
-    Runs the the non local mean denoising module on multiple images that implements the method proposed by Rousseau et al. [1]_.
-    Calls BtkNLMDenoising interface with a list of images/masks.
-
-    See also
-    ------------
-    pymialsrtk.interfaces.preprocess.BtkNLMDenoising
-    
-    References
-    ------------
-    .. [1] Rousseau et al.; Computer Methods and Programs in Biomedicine, 2013. `(link to paper) <https://www.ncbi.nlm.nih.gov/pmc/articles/PMC3508300>`_
-
-    """    
->>>>>>> 2f3f15d5
+    """
+
     input_spec = MultipleBtkNLMDenoisingInputSpec
     output_spec = MultipleBtkNLMDenoisingOutputSpec
 
